import json
import os
import calendar
import frappe
from frappe import _
from frappe.auth import LoginManager
from frappe.utils import (
    cstr,
    get_date_str,
    today,
    nowdate,
    getdate,
    now_datetime,
    get_first_day,
    get_last_day,
    date_diff,
    flt,
    pretty_date,
    fmt_money,
    add_days,
    format_time,
)
from employee_self_service.mobile.v1.api_utils import (
    gen_response,
    generate_key,
    ess_validate,
    get_employee_by_user,
    validate_employee_data,
    get_ess_settings,
    get_global_defaults,
    exception_handler,
)
from frappe.handler import upload_file
from erpnext.accounts.utils import get_fiscal_year

from employee_self_service.employee_self_service.doctype.push_notification.push_notification import (
    create_push_notification,
)


@frappe.whitelist(allow_guest=True)
def login(usr, pwd):
    try:
        login_manager = LoginManager()
        login_manager.authenticate(usr, pwd)
        validate_employee(login_manager.user)
        login_manager.post_login()
        if frappe.response["message"] == "Logged In":
            emp_data = get_employee_by_user(login_manager.user)
            frappe.response["user"] = login_manager.user
            frappe.response["key_details"] = generate_key(login_manager.user)
            frappe.response["employee_id"] = emp_data.get("name")
        gen_response(200, frappe.response["message"])
    except frappe.AuthenticationError:
        gen_response(500, frappe.response["message"])
    except Exception as e:
        return exception_handler(e)


def validate_employee(user):
    if not frappe.db.exists("Employee", dict(user_id=user)):
        frappe.response["message"] = "Please link Employee with this user"
        raise frappe.AuthenticationError(frappe.response["message"])


@frappe.whitelist()
@ess_validate(methods=["POST"])
def make_leave_application(*args, **kwargs):
    try:
        from erpnext.hr.doctype.leave_application.leave_application import (
            get_leave_approver,
        )

        emp_data = get_employee_by_user(frappe.session.user)
        if not len(emp_data) >= 1:
            return gen_response(500, "Employee does not exists!")
        validate_employee_data(emp_data)
        leave_application_doc = frappe.get_doc(
            dict(
                doctype="Leave Application",
                employee=emp_data.get("name"),
                company=emp_data.company,
                leave_approver=get_leave_approver(emp_data.name),
            )
        )
        leave_application_doc.update(kwargs)
        res = leave_application_doc.insert()
        gen_response(200, "Leave application successfully added!")
    except Exception as e:
        return exception_handler(e)


@frappe.whitelist()
@ess_validate(methods=["GET"])
def get_leave_type(from_date=None, to_date=None):
    try:
        from erpnext.hr.doctype.leave_application.leave_application import (
            get_leave_balance_on,
        )

        if not from_date:
            from_date = today()
        emp_data = get_employee_by_user(frappe.session.user)
        leave_types = frappe.get_all(
            "Leave Type", filters={}, fields=["name", "'0' as balance"]
        )
        for leave_type in leave_types:
            leave_type["balance"] = get_leave_balance_on(
                emp_data.get("name"),
                leave_type.get("name"),
                from_date,
                consider_all_leaves_in_the_allocation_period=True,
            )
        return gen_response(200, "Leave type get successfully", leave_types)
    except Exception as e:
        return exception_handler(e)


@frappe.whitelist()
@ess_validate(methods=["GET"])
def get_leave_application_list():
    """
    Get Leave Application which is already applied. Get Leave Balance Report
    """
    try:
        emp_data = get_employee_by_user(frappe.session.user)
        validate_employee_data(emp_data)
        leave_application_fields = [
            "name",
            "leave_type",
            "DATE_FORMAT(from_date, '%d-%m-%Y') as from_date",
            "DATE_FORMAT(to_date, '%d-%m-%Y') as to_date",
            "total_leave_days",
            "description",
            "status",
            "DATE_FORMAT(posting_date, '%d-%m-%Y') as posting_date",
        ]
        upcoming_leaves = frappe.get_all(
            "Leave Application",
            filters={"from_date": [">", today()], "employee": emp_data.get("name")},
            fields=leave_application_fields,
        )

        taken_leaves = frappe.get_all(
            "Leave Application",
            fields=leave_application_fields,
            filters={"from_date": ["<=", today()], "employee": emp_data.get("name")},
        )
        fiscal_year = get_fiscal_year(nowdate())[0]
        if not fiscal_year:
            return gen_response(500, "Fiscal year not set")
        res = get_leave_balance_report(
            emp_data.get("name"), emp_data.get("company"), fiscal_year
        )

        leave_applications = {
            "upcoming": upcoming_leaves,
            "taken": taken_leaves,
            "balance": res["result"],
        }
        return gen_response(200, "Leave data getting successfully", leave_applications)
    except Exception as e:
        return exception_handler(e)


def get_leave_balance_report(employee, company, fiscal_year):
    fiscal_year = get_fiscal_year(fiscal_year=fiscal_year, as_dict=True)
    year_start_date = get_date_str(fiscal_year.get("year_start_date"))
    # year_end_date = get_date_str(fiscal_year.get("year_end_date"))
    filters_leave_balance = {
        "from_date": year_start_date,
        "to_date": add_days(today(), 1),
        "company": company,
        "employee": employee,
    }
    from frappe.desk.query_report import run

    result = run("Employee Leave Balance", filters=filters_leave_balance)
    for row in result.get("result"):
        frappe.log_error(title="180", message=row)
        frappe.log_error(title="180", message=type(row.get("employee")))
        if isinstance(row.get("employee"), tuple):
            row["employee"] = employee
    return result


@frappe.whitelist()
def get_expense_type():
    try:
        expense_types = frappe.get_all(
            "Expense Claim Type", filters={}, fields=["name"]
        )
        return gen_response(200, "Expense type get successfully", expense_types)
    except Exception as e:
        return exception_handler(e)


@frappe.whitelist()
@ess_validate(methods=["POST"])
def book_expense(*args, **kwargs):
    try:
        emp_data = get_employee_by_user(
            frappe.session.user, fields=["name", "company", "expense_approver"]
        )
        if not len(emp_data) >= 1:
            return gen_response(500, "Employee does not exists")
        validate_employee_data(emp_data)
        data = kwargs
        payable_account = get_payable_account(emp_data.get("company"))
        expense_doc = frappe.get_doc(
            dict(
                doctype="Expense Claim",
                employee=emp_data.name,
                expense_approver=emp_data.expense_approver,
                expenses=[
                    {
                        "expense_date": data.get("expense_date"),
                        "expense_type": data.get("expense_type"),
                        "description": data.get("description"),
                        "amount": data.get("amount"),
                    }
                ],
                posting_date=today(),
                company=emp_data.get("company"),
                payable_account=payable_account,
            )
        ).insert()
        # expense_doc.submit()
        if not data.get("attachments") == None:
            for file in data.get("attachments"):
                frappe.db.set_value(
                    "File", file.get("name"), "attached_to_name", expense_doc.name
                )
        return gen_response(200, "Expense applied successfully", expense_doc)
    except Exception as e:
        return exception_handler(e)


def get_payable_account(company):
    ess_settings = get_ess_settings()
    default_payable_account = ess_settings.get("default_payable_account")
    if not default_payable_account:
        default_payable_account = frappe.db.get_value(
            "Company", company, "default_payable_account"
        )
        if not default_payable_account:
            return gen_response(
                500,
                "Set Default Payable Account Either In ESS Settings or Company Settings",
            )
        else:
            return default_payable_account
    return default_payable_account


@frappe.whitelist()
@ess_validate(methods=["GET"])
def get_expense_list():
    try:
        global_defaults = get_global_defaults()
        emp_data = get_employee_by_user(frappe.session.user)
        if not len(emp_data) >= 1:
            return gen_response(500, "Employee does not exists")
        validate_employee_data(emp_data)
        expense_list = frappe.get_all(
            "Expense Claim",
            filters={"employee": emp_data.get("name")},
            fields=["*"],
        )
        expense_data = {}
        for expense in expense_list:
            (
                expense["expense_type"],
                expense["expense_description"],
                expense["expense_date"],
            ) = frappe.get_value(
                "Expense Claim Detail",
                {"parent": expense.name},
                ["expense_type", "description", "expense_date"],
            )
            expense["expense_date"] = expense["expense_date"].strftime("%d-%m-%Y")
            expense["posting_date"] = expense["posting_date"].strftime("%d-%m-%Y")
            expense["total_claimed_amount"] = fmt_money(
                expense["total_claimed_amount"],
                currency=global_defaults.get("default_currency"),
            )
            expense["attachments"] = frappe.get_all(
                "File",
                filters={
                    "attached_to_doctype": "Expense Claim",
                    "attached_to_name": expense.name,
                    "is_folder": 0,
                },
                fields=["file_url"],
            )

            month_year = get_month_year_details(expense)
            if not month_year in list(expense_data.keys())[::-1]:
                expense_data[month_year] = [expense]
            else:
                expense_data[month_year].append(expense)
        return gen_response(200, "Expense date get successfully", expense_data)
    except Exception as e:
        return exception_handler(e)


def get_month_year_details(expense):
    date = getdate(expense.get("posting_date"))
    month = date.strftime("%B")
    year = date.year
    return f"{month} {year}"


@frappe.whitelist()
@ess_validate(methods=["GET"])
def get_salary_sllip():
    try:
        emp_data = get_employee_by_user(frappe.session.user)
        if not len(emp_data) >= 1:
            return gen_response(500, "Employee does not exists")
        validate_employee_data(emp_data)
        salary_slip_list = frappe.get_all(
            "Salary Slip",
            filters={"employee": emp_data.get("name")},
            fields=["posting_date", "name"],
        )
        ss_data = []
        for ss in salary_slip_list:
            ss_details = {}
            month_year = get_month_year_details(ss)
            ss_details["month_year"] = month_year
            ss_details["salary_slip_id"] = ss.name
            ss_details["details"] = get_salary_slip_details(ss.name)
            ss_data.append(ss_details)
        return gen_response(200, "Salary slip details get successfully", ss_data)
    except Exception as e:
        return exception_handler(e)


def get_salary_slip_details(ss_id):
    return frappe.get_doc("Salary Slip", ss_id)


@frappe.whitelist()
@ess_validate(methods=["GET", "POST"])
def download_salary_slip(ss_id):
    try:
        emp_data = get_employee_by_user(frappe.session.user)
        res = frappe.get_doc("Salary Slip", ss_id)
        if not emp_data.get("name") == res.get("employee"):
            return gen_response(
                500, "Does not have persmission to read this salary slip"
            )
        default_print_format = frappe.db.get_value(
            "Employee Self Service Settings",
            "Employee Self Service Settings",
            "default_print_format",
        )
        if not default_print_format:
            default_print_format = (
                frappe.db.get_value(
                    "Property Setter",
                    dict(property="default_print_format", doc_type=res.doctype),
                    "value",
                )
                or "Standard"
            )
        language = frappe.get_system_settings("language")
        # return  frappe.utils.get_url()
        # url = f"{ frappe.utils.get_url() }/{ res.doctype }/{ res.name }?format={ default_print_format or 'Standard' }&_lang={ language }&key={ res.get_signature() }"
        # return url
        download_pdf(res.doctype, res.name, default_print_format, res)
    except Exception as e:
        return exception_handler(e)


@frappe.whitelist()
def download_pdf(doctype, name, format=None, doc=None, no_letterhead=0):
    from frappe.utils.pdf import get_pdf, cleanup

    html = frappe.get_print(doctype, name, format, doc=doc, no_letterhead=no_letterhead)
    frappe.local.response.filename = "{name}.pdf".format(
        name=name.replace(" ", "-").replace("/", "-")
    )
    frappe.local.response.filecontent = get_pdf(html)
    frappe.local.response.type = "download"


@frappe.whitelist()
@ess_validate(methods=["GET"])
def get_dashboard():
    try:
        emp_data = get_employee_by_user(frappe.session.user, fields=["name", "company", "image", "employee_name"])
        notice_board = get_notice_board(emp_data.get("name"))
        # attendance_details = get_attendance_details(emp_data)
        log_details = get_last_log_details(emp_data.get("name"))
        settings = get_ess_settings()
        dashboard_data = {
            "notice_board": notice_board,
            "leave_balance": [],
            "latest_leave": {},
            "latest_expense": {},
            "latest_salary_slip": {},
            "stop_location_validate": settings.get("location_validate"),
            "last_log_type": log_details.get("log_type"),
            "version": settings.get("version") or "1.0",
            "update_version_forcefully": settings.get("update_version_forcefully") or 1,
            "company": emp_data.get("company") or "Employee Dashboard",
            "last_log_time": log_details.get("time").strftime("%I:%M%p")
            if log_details.get("time")
            else "",
            "check_in_with_image": settings.get("check_in_with_image"),
            "check_in_with_location": settings.get("check_in_with_location"),
            "quick_task": settings.get("quick_task"),
            "allow_odometer_reading_input": settings.get(
                "allow_odometer_reading_input"
            ),
        }
        dashboard_data["employee_image"] = emp_data.get("image")
        dashboard_data["employee_name"] = emp_data.get("employee_name")
        get_latest_expense(dashboard_data, emp_data.get("name"))
        get_latest_ss(dashboard_data, emp_data.get("name"))
        get_last_log_type(dashboard_data, emp_data.get("name"))
        return gen_response(200, "Dashboard data get successfully", dashboard_data)

    except Exception as e:
        return exception_handler(e)


@frappe.whitelist()
def get_leave_balance_dashboard():
    try:
        emp_data = get_employee_by_user(frappe.session.user, fields=["name", "company"])
        fiscal_year = get_fiscal_year(nowdate())[0]
        dashboard_data = {"leave_balance": []}
        if fiscal_year:
            res = get_leave_balance_report(
                emp_data.get("name"), emp_data.get("company"), fiscal_year
            )
            dashboard_data["leave_balance"] = res["result"]
        return gen_response(200, "Leave balance data get successfully", dashboard_data)
    except Exception as e:
        return exception_handler(e)


@frappe.whitelist()
def get_attendance_details_dashboard():
    try:
        emp_data = get_employee_by_user(frappe.session.user, fields=["name", "company"])
        attendance_details = get_attendance_details(emp_data)
        return gen_response(
            200, "Leave balance data get successfully", attendance_details
        )
    except Exception as e:
        return exception_handler(e)


def get_last_log_details(employee):
    log_details = frappe.db.sql(
        """SELECT log_type,
        time
        FROM `tabEmployee Checkin`
        WHERE employee=%s
        AND DATE(time)=%s
        ORDER BY time DESC""",
        (employee, today()),
        as_dict=1,
    )

    if log_details:
        return log_details[0]
    else:
        return {"log_type": "OUT", "time": None}


def get_notice_board(employee=None):
    filters = [
        ["Notice Board Employee", "employee", "=", employee],
        ["Notice Board", "apply_for", "=", "Specific Employees"],
        ["Notice Board", "from_date", "<=", today()],
        ["Notice Board", "to_date", ">=", today()],
    ]
    notice_board_employee = frappe.get_all(
        "Notice Board",
        filters=filters,
        fields=["notice_title as title", "message"],
    )
    common_filters = [
        ["Notice Board", "apply_for", "=", "All Employee"],
        ["Notice Board", "from_date", "<=", today()],
        ["Notice Board", "to_date", ">=", today()],
    ]
    notice_board_common = frappe.get_all(
        "Notice Board",
        filters=common_filters,
        fields=["notice_title as title", "message"],
    )
    notice_board_employee.extend(notice_board_common)
    return notice_board_employee


def get_attendance_details(emp_data):
    last_date = get_last_day(today())
    first_date = get_first_day(today())
    total_days = date_diff(last_date, first_date)
    till_date_days = date_diff(today(), first_date)
    days_off = 0
    absent = 0
    total_present = 0
    attendance_report = run_attendance_report(
        emp_data.get("name"), emp_data.get("company")
    )
    if attendance_report:
        days_off = flt(attendance_report.get("total_leaves")) + flt(
            attendance_report.get("total_holidays")
        )
        absent = till_date_days - (
            flt(days_off) + flt(attendance_report.get("total_present"))
        )
        total_present = attendance_report.get("total_present")
    attendance_details = {
        "month_title": f"{frappe.utils.getdate().strftime('%B')} Details",
        "data": [
            {
                "type": "Total Days",
                "data": [
                    till_date_days,
                    total_days,
                ],
            },
            {
                "type": "Presents",
                "data": [
                    total_present,
                    till_date_days,
                ],
            },
            {
                "type": "Absents",
                "data": [
                    absent,
                    till_date_days,
                ],
            },
            {
                "type": "Days off",
                "data": [
                    days_off,
                    till_date_days,
                ],
            },
        ],
    }
    return attendance_details


@frappe.whitelist()
def run_attendance_report(employee, company):
    filters = {
        "month": cstr(frappe.utils.getdate().month),
        "year": cstr(frappe.utils.getdate().year),
        "company": company,
        "employee": employee,
        "summarized_view": 1,
    }
    from frappe.desk.query_report import run

    attendance_report = run("Monthly Attendance Sheet", filters=filters)
    if attendance_report.get("result"):
        return attendance_report.get("result")[0]


def get_latest_leave(dashboard_data, employee):
    leave_applications = frappe.get_all(
        "Leave Application",
        filters={"employee": employee},
        fields=[
            "status",
            "DATE_FORMAT(from_date, '%d-%m-%Y') AS from_date",
            "DATE_FORMAT(to_date, '%d-%m-%Y') AS to_date",
            "name",
            "leave_type",
            "description",
        ],
        order_by="modified desc",
    )
    if len(leave_applications) >= 1:
        dashboard_data["latest_leave"] = leave_applications[0]


def get_latest_expense(dashboard_data, employee):
    global_defaults = get_global_defaults()
    expense_list = frappe.get_all(
        "Expense Claim",
        filters={"employee": employee},
        fields=["name"],
        order_by="modified desc",
    )
    if len(expense_list) >= 1:
        expense_doc = frappe.get_doc("Expense Claim", expense_list[0].name)
        dashboard_data["latest_expense"] = dict(
            status=expense_doc.approval_status,
            date=expense_doc.expenses[0].expense_date.strftime("%d-%m-%Y"),
            expense_type=expense_doc.expenses[0].expense_type,
            # amount=expense_doc.expenses[0].amount,
            amount=fmt_money(
                expense_doc.expenses[0].amount,
                currency=global_defaults.get("default_currency"),
            ),
            name=expense_doc.name,
        )


def get_latest_ss(dashboard_data, employee):
    global_defaults = get_global_defaults()
    salary_slips = frappe.get_all(
        "Salary Slip",
        filters={"employee": employee},
        fields=["*"],
        order_by="modified desc",
    )
    if len(salary_slips) >= 1:
        month_year = get_month_year_details(salary_slips[0])
        dashboard_data["latest_salary_slip"] = dict(
            name=salary_slips[0].name,
            month_year=month_year,
            posting_date=salary_slips[0].posting_date.strftime("%d-%m-%Y"),
            # amount=salary_slips[0].gross_pay,
            amount=fmt_money(
                salary_slips[0].gross_pay,
                currency=global_defaults.get("default_currency"),
            ),
            total_working_days=salary_slips[0].total_working_days,
        )


@frappe.whitelist()
def create_employee_log(
    log_type, location=None, odometer_reading=None, attendance_image=None
):
    try:
        emp_data = get_employee_by_user(
            frappe.session.user, fields=["name", "default_shift"]
        )

        log_doc = frappe.get_doc(
            dict(
                doctype="Employee Checkin",
                employee=emp_data.get("name"),
                log_type=log_type,
                time=now_datetime().__str__()[:-7],
                location=location,
                odometer_reading=odometer_reading,
            )
        ).insert(ignore_permissions=True)
<<<<<<< HEAD
        # update_shift_last_sync(emp_data)
=======

        if "file" in frappe.request.files:
            file = upload_file()
            file.attached_to_doctype = "Employee Checkin"
            file.attached_to_name = log_doc.name
            file.attached_to_field = "attendance_image"
            file.save(ignore_permissions=True)
            log_doc.attendance_image = file.get("file_url")
            log_doc.save(ignore_permissions=True)

        update_shift_last_sync(emp_data)
>>>>>>> 57512f0b
        return gen_response(200, "Employee log added")
    except Exception as e:
        return exception_handler(e)


def update_shift_last_sync(emp_data):
    if emp_data.get("default_shift"):
        frappe.db.set_value(
            "Shift Type",
            emp_data.get("default_shift"),
            "last_sync_of_checkin",
            now_datetime(),
        )


def get_last_log_type(dashboard_data, employee):
    logs = frappe.get_all(
        "Employee Checkin",
        filters={"employee": employee},
        fields=["log_type"],
        order_by="time desc",
    )

    if len(logs) >= 1:
        dashboard_data["last_log_type"] = logs[0].log_type


def daily_notice_board_event():
    create_employee_birthday_board("birthday")
    create_employee_birthday_board("work_anniversary")


def create_employee_birthday_board(event_type):
    event_type_map = {"work_anniversary": "Work Anniversary", "birthday": "Birthday"}
    title, message = frappe.db.get_value(
        "Notice Board Template",
        {"notice_board_template_type": event_type_map.get(event_type)},
        ["board_title", "message"],
    )
    if title and message:
        emp_today_birthdays = get_employees_having_an_event_today(event_type)
        for emp in emp_today_birthdays:
            doc = frappe.get_doc(
                dict(
                    doctype="Notice Board",
                    notice_title=title,
                    message=message,
                    from_date=today(),
                    to_date=today(),
                    apply_for="Specific Employees",
                    employees=[dict(employee=emp.get("emp_id"))],
                )
            ).insert(ignore_permissions=True)


def get_employees_having_an_event_today(event_type, date=None):
    if event_type == "birthday":
        condition_column = "date_of_birth"
    elif event_type == "work_anniversary":
        condition_column = "date_of_joining"
    else:
        return

    employees_born_today = frappe.db.multisql(
        {
            "mariadb": f"""
			SELECT `name` as 'emp_id',`personal_email`, `company`, `company_email`, `user_id`, `employee_name` AS 'name', `image`, `date_of_joining`
			FROM `tabEmployee`
			WHERE
				DAY({condition_column}) = DAY(%(today)s)
			AND
				MONTH({condition_column}) = MONTH(%(today)s)
			AND
				`status` = 'Active'
		""",
            "postgres": f"""
			SELECT "name" AS 'emp_id',"personal_email", "company", "company_email", "user_id", "employee_name" AS 'name', "image"
			FROM "tabEmployee"
			WHERE
				DATE_PART('day', {condition_column}) = date_part('day', %(today)s)
			AND
				DATE_PART('month', {condition_column}) = date_part('month', %(today)s)    
			AND
				"status" = 'Active'
		""",
        },
        dict(today=getdate(date), condition_column=condition_column),
        as_dict=1,
    )
    return employees_born_today


@frappe.whitelist()
@ess_validate(methods=["GET"])
def get_task_list(start=0, page_length=10, filters=None):
    try:
        or_filters = {
            "_assign": ["like", f"%{frappe.session.user}%"],
            "completed_by": frappe.session.user,
            "owner":frappe.session.user
        }
        tasks = frappe.get_all(
            "Task",
            fields=[
                "name",
                "subject",
                "project",
                "priority",
                "status",
                "description",
                "exp_end_date",
                "_assign as assigned_to",
                "owner as assigned_by",
                "progress"
            ],
            filters = filters,
            start=start,
            page_length=page_length,
            order_by="modified desc",
        )
        # or_filters=or_filters,

        for task in tasks:
            if task["exp_end_date"]:
                task["exp_end_date"] = task["exp_end_date"].strftime("%d-%m-%Y")
            comments = frappe.get_all(
                "Comment",
                filters={
                    "reference_name": ["like", "%{0}%".format(task.get("name"))],
                    "comment_type": "Comment",
                },
                fields=[
                    "content as comment",
                    "comment_by",
                    "reference_name",
                    "creation",
                    "comment_email",
                ],
            )
            task["project_name"] = frappe.db.get_value(
                "Project", {"name": task.get("project")}, ["project_name"]
            )

            task["assigned_by"] = frappe.db.get_value(
                "User",
                {"name": task.get("assigned_by")},
                ["full_name as user", "user_image"],
                as_dict=1,
            )
            if task.get("assigned_to"):
                task["assigned_to"] = frappe.get_all(
                    "User",
                    filters=[["User", "email", "in", json.loads(task.get("assigned_to"))]],
                    fields=["full_name as user", "user_image"],
                    order_by="creation asc",
                )

            for comment in comments:
                comment["commented"] = pretty_date(comment["creation"])
                comment["creation"] = comment["creation"].strftime("%I:%M %p")
                user_image = frappe.get_value(
                    "User", comment.comment_email, "user_image", cache=True
                )
                comment["user_image"] = user_image

            task["comments"] = comments
            task["num_comments"] = len(comments)

        #     if task.status == "Completed":
        #         completed_task.append(task)
        #     else:
        #         incomplete_task.append(task)

        # response_data = {"tasks": incomplete_task, "completed_tasks": completed_task}

        return gen_response(200, "Task list getting Successfully", tasks)
    except Exception as e:
        return exception_handler(e)


@frappe.whitelist()
@ess_validate(methods=["POST"])
def update_task_status(task_id=None, new_status=None):
    try:
        if not task_id or not new_status:
            return gen_response(500, "task id and new status is required")

        assigned_to = frappe.get_value(
            "Task",
            {"name": task_id},
            ["_assign", "status"],
            cache=True,
            as_dict=True,
        )

        if assigned_to.get("_assign") == None:
            return gen_response(500, "Task Not assigned for any user")

        elif frappe.session.user not in assigned_to.get("_assign"):
            return gen_response(500, "You are not authorized to update this task")

        elif new_status not in frappe.get_meta("Task").get_field(
            "status"
        ).options.split("\n"):
            return gen_response(500, "Task status invalid")

<<<<<<< HEAD
        elif assigned_to.get("status") == new_status:
            return gen_response(500, "status already up-to-date")
=======
        # elif assigned_to.get("status") == frappe.request.json.get("new_status"):
        #     return gen_response(500, "status already up-to-date")
>>>>>>> 57512f0b

        task_doc = frappe.get_doc("Task", task_id)
        task_doc.status = new_status
        if task_doc.status == "Completed":
            task_doc.completed_by = frappe.session.user
            task_doc.completed_on = today()
        if frappe.request.json.get("progress"):
            task_doc.progress = frappe.request.json.get("progress")
        task_doc.save()
        return gen_response(200, "Task status updated successfully")

    except frappe.PermissionError:
        return gen_response(500, "Not permitted for update task")
    except Exception as e:
        return exception_handler(e)


@frappe.whitelist()
@ess_validate(methods=["GET"])
def get_holiday_list(year=None):
    try:
        if not year:
            return gen_response(500, "year is required")
        emp_data = get_employee_by_user(frappe.session.user)

        from erpnext.hr.doctype.employee.employee import get_holiday_list_for_employee

        holiday_list = get_holiday_list_for_employee(
            emp_data.name, raise_exception=False
        )

        if not holiday_list:
            return gen_response(200, "Holiday list get successfully", [])

        holidays = frappe.get_all(
            "Holiday",
            filters={
                "parent": holiday_list,
                "holiday_date": ("between", [f"{year}-01-01", f"{year}-12-31"]),
            },
            fields=["description", "holiday_date"],
            order_by="holiday_date asc",
        )

        if len(holidays) == 0:
            return gen_response(500, f"no holidays found for year {year}")

        holiday_list = []

        for holiday in holidays:
            holiday_date = frappe.utils.data.getdate(holiday.holiday_date)
            holiday_list.append(
                {
                    "year": holiday_date.strftime("%Y"),
                    "date": holiday_date.strftime("%d %b"),
                    "day": holiday_date.strftime("%A"),
                    "description": holiday.description,
                }
            )
        return gen_response(200, "Holiday list get successfully", holiday_list)
    except Exception as e:
        return exception_handler(e)


@frappe.whitelist()
@ess_validate(methods=["GET"])
def get_task_list_dashboard():
    try:
        filters = [
            ["_assign", "like", f"%{frappe.session.user}%"],
            ["status", "!=", "Completed"],
        ]
        tasks = frappe.get_all(
            "Task",
            fields=[
                "name",
                "subject",
                "project",
                "priority",
                "status",
                "description",
                "exp_end_date",
                "_assign as assigned_to",
                "owner as assigned_by",
            ],
            filters=filters,
            limit=4,
        )
        for task in tasks:
            if task["exp_end_date"]:
                task["exp_end_date"] = task["exp_end_date"].strftime("%d-%m-%Y")
            comments = frappe.get_all(
                "Comment",
                filters={
                    "reference_name": ["like", "%{0}%".format(task.get("name"))],
                    "comment_type": "Comment",
                },
                fields=[
                    "content as comment",
                    "comment_by",
                    "reference_name",
                    "creation",
                    "comment_email",
                ],
            )

            project_name = frappe.db.get_value(
                "Project", {"name": task.get("project")}, ["project_name"]
            )
            task["project_name"] = project_name

            assigned_by = frappe.db.get_value(
                "User",
                {"name": task.get("assigned_by")},
                ["full_name as user", "user_image"],
                as_dict=1,
            )
            task["assigned_by"] = assigned_by

            for comment in comments:
                comment["commented"] = pretty_date(comment["creation"])
                comment["creation"] = comment["creation"].strftime("%I:%M %p")
                user_image = frappe.get_value(
                    "User", comment.comment_email, "user_image", cache=True
                )
                comment["user_image"] = user_image

            assigned_to = frappe.get_all(
                "User",
                filters=[["User", "email", "in", json.loads(task.get("assigned_to"))]],
                fields=["full_name as user", "user_image"],
                order_by="creation asc",
            )

            task["assigned_to"] = assigned_to

            task["comments"] = comments
            task["num_comments"] = len(comments)

        return gen_response(200, "Task list get successfully", tasks)
    except Exception as e:
        return exception_handler(e)


@frappe.whitelist()
@ess_validate(methods=["GET"])
def get_attendance_list(year=None, month=None):
    try:
        if not year or not month:
            return gen_response(500, "year and month is required", [])
        emp_data = get_employee_by_user(frappe.session.user)
        present_count = 0
        absent_count = 0
        late_count = 0

        employee_attendance_list = frappe.get_all(
            "Attendance",
            filters={
                "employee": emp_data.get("name"),
                "attendance_date": [
                    "between",
                    [
                        f"{int(year)}-{int(month)}-01",
                        f"{int(year)}-{int(month)}-{calendar.monthrange(int(year), int(month))[1]}",
                    ],
                ],
            },
            fields=[
                "name",
                "DATE_FORMAT(attendance_date, '%d %W') AS attendance_date",
                "status",
                "working_hours",
                "in_time",
                "out_time",
                "late_entry",
            ],
        )

        if not employee_attendance_list:
            return gen_response(500, "no attendance found for this year and month", [])

        for attendance in employee_attendance_list:
            employee_checkin_details = frappe.get_all(
                "Employee Checkin",
                filters={"attendance": attendance.get("name")},
                fields=["log_type", "time_format(time, '%h:%i%p') as time"],
            )

            attendance["employee_checkin_detail"] = employee_checkin_details

            if attendance["status"] == "Present":
                present_count += 1

                if attendance["late_entry"] == 1:
                    late_count += 1

            elif attendance["status"] == "Absent":
                absent_count += 1

            del attendance["name"]
            del attendance["status"]
            del attendance["late_entry"]

        attendance_details = {
            "days_in_month": calendar.monthrange(int(year), int(month))[1],
            "present": present_count,
            "absent": absent_count,
            "late": late_count,
        }
        attendance_data = {
            "attendance_details": attendance_details,
            "attendance_list": employee_attendance_list,
        }
        return gen_response(
            200, "Attendance data getting successfully", attendance_data
        )

    except Exception as e:
        return exception_handler(e)


@frappe.whitelist()
@ess_validate(methods=["POST"])
def add_comment(reference_doctype=None, reference_name=None, content=None):
    try:
        from frappe.desk.form.utils import add_comment

        comment_by = frappe.db.get_value(
            "User", frappe.session.user, "full_name", as_dict=1
        )

        add_comment(
            reference_doctype=reference_doctype,
            reference_name=reference_name,
            content=content,
            comment_email=frappe.session.user,
            comment_by=comment_by.get("full_name"),
        )
        return gen_response(200, "Comment added successfully")

    except Exception as e:
        return exception_handler(e)


@frappe.whitelist()
@ess_validate(methods=["GET"])
def get_comments(reference_doctype=None, reference_name=None):
    """
    reference_doctype: doctype
    reference_name: docname
    """
    try:
        filters = [
            ["Comment", "reference_doctype", "=", f"{reference_doctype}"],
            ["Comment", "reference_name", "=", f"{reference_name}"],
            ["Comment", "comment_type", "=", "Comment"],
        ]
        comments = frappe.get_all(
            "Comment",
            filters=filters,
            fields=[
                "content as comment",
                "comment_by",
                "creation",
                "comment_email",
            ],
        )

        for comment in comments:
            user_image = frappe.get_value(
                "User", comment.comment_email, "user_image", cache=True
            )
            comment["user_image"] = user_image
            comment["commented"] = pretty_date(comment["creation"])
            comment["creation"] = comment["creation"].strftime("%I:%M %p")

        return gen_response(200, "Comments get successfully", comments)

    except Exception as e:
        return exception_handler(e)


@frappe.whitelist()
@ess_validate(methods=["GET"])
def get_profile():
    try:
        emp_data = get_employee_by_user(frappe.session.user)
        employee_details = frappe.get_cached_value(
            "Employee",
            emp_data.get("name"),
            [
                "employee_name",
                "designation",
                "name",
                "date_of_joining",
                "date_of_birth",
                "gender",
                "company_email",
                "personal_email",
                "cell_number",
                "emergency_phone_number",
            ],
            as_dict=True,
        )
        employee_details["date_of_joining"] = employee_details[
            "date_of_joining"
        ].strftime("%d-%m-%Y")
        employee_details["date_of_birth"] = employee_details["date_of_birth"].strftime(
            "%d-%m-%Y"
        )

        employee_details["employee_image"] = frappe.get_cached_value(
            "Employee", emp_data.get("name"), "image"
        )

        return gen_response(200, "Profile get successfully", employee_details)
    except Exception as e:
        return exception_handler(e)


@frappe.whitelist()
@ess_validate(methods=["POST"])
def upload_documents():
    try:
        emp_data = get_employee_by_user(frappe.session.user)

        file_doc = upload_file()

        ess_document = frappe.get_doc(
            {
                "doctype": "ESS Documents",
                "employee_no": emp_data.get("name"),
                "title": frappe.form_dict.title,
            }
        ).insert()

        file_doc.attached_to_doctype = "ESS Documents"
        file_doc.attached_to_name = str(ess_document.name)
        file_doc.attached_to_field = "attachement"
        file_doc.save()

        ess_document.attachement = file_doc.file_url
        ess_document.save()

        return gen_response(200, "Document added successfully")
    except Exception as e:
        return exception_handler(e)


def get_file_size(file_path, unit="auto"):
    file_size = os.path.getsize(file_path)

    units = ["B", "Kb", "Mb", "Gb", "Tb"]
    if unit == "auto":
        unit_index = 0
        while file_size > 1000:
            file_size /= 1000
            unit_index += 1
            if unit_index == len(units) - 1:
                break
        unit = units[unit_index]
    else:
        unit_index = units.index(unit)

    return f"{file_size:.2f}{unit}"


@frappe.whitelist()
@ess_validate(methods=["GET"])
def document_list():
    try:
        from frappe.utils.file_manager import get_file_path

        emp_data = get_employee_by_user(frappe.session.user)
        documents = frappe.get_all(
            "ESS Documents",
            filters={
                "employee_no": emp_data.get("name"),
            },
            fields=["name", "attachement"],
        )

        if documents:
            for doc in documents:
                file = frappe.get_value(
                    "File",
                    {
                        "file_url": doc.get("attachement"),
                        "attached_to_doctype": "ESS Documents",
                        "attached_to_name": doc.get("name"),
                    },
                    ["name", "file_name", "file_size"],
                    as_dict=1,
                )
                if file:
                    doc["file_name"] = file.get("file_name")
                    doc["file_size"] = get_file_size(
                        (get_file_path(file.get("file_name"))), unit="auto"
                    )
                    doc["file_id"] = file.get("name")

            return gen_response(200, "Documents get successfully", documents)
        else:
            return gen_response(500, "No documents found for employee", [])
    except Exception as e:
        return exception_handler(e)


def leave_application_list(date=None):
    try:
        emp_data = get_employee_by_user(frappe.session.user)
        validate_employee_data(emp_data)
        leave_application_fields = [
            "name",
            "leave_type",
            "from_date",
            "to_date",
            "total_leave_days",
            "description",
            "status",
            "posting_date",
        ]

        filters = {"employee": emp_data.get("name")}

        if date:
            date = getdate(date)
            filters["from_date"] = ["<=", date]
            filters["to_date"] = [">=", date]

        upcoming_leaves = frappe.get_all(
            "Leave Application",
            filters=filters,
            fields=leave_application_fields,
        )

        leave_applications = {"upcoming": upcoming_leaves}

        return leave_applications
    except Exception as e:
        return exception_handler(e)


def notice_board_list(employee=None, date=None):
    filters = [
        ["Notice Board Employee", "employee", "=", employee],
        ["Notice Board", "apply_for", "=", "Specific Employees"],
        ["Notice Board", "from_date", "<=", getdate(date)],
        ["Notice Board", "to_date", ">=", getdate(date)],
    ]
    notice_board_employee = frappe.get_all(
        "Notice Board",
        filters=filters,
        fields=["notice_title as title", "message as description"],
    )
    common_filters = [
        ["Notice Board", "apply_for", "=", "All Employee"],
        ["Notice Board", "from_date", "<=", getdate(date)],
        ["Notice Board", "to_date", ">=", getdate(date)],
    ]
    notice_board_common = frappe.get_all(
        "Notice Board",
        filters=common_filters,
        fields=["notice_title as title", "message as description"],
    )
    notice_board_employee.extend(notice_board_common)
    return notice_board_employee


def holiday_list(date=None):
    emp_data = get_employee_by_user(frappe.session.user)
    from erpnext.hr.doctype.employee.employee import get_holiday_list_for_employee

    holiday_list = get_holiday_list_for_employee(emp_data.name, raise_exception=False)

    filters = [
        ["Holiday", "holiday_date", "=", getdate(date)],
        ["Holiday", "parent", "=", holiday_list],
    ]

    holidays = frappe.get_all(
        "Holiday", filters=filters, fields=["'holiday' as title", "description"]
    )

    return holidays


@frappe.whitelist()
@ess_validate(methods=["GET"])
def upcoming_activity(date=None):
    try:
        if not date:
            return gen_response(500, "date is required", [])

        leaves = leave_application_list(date=date)

        upcoming_data = {date: []}

        for leave in leaves["upcoming"]:
            upcoming_data[date].append(
                {"title": leave.get("name"), "description": leave.get("leave_type")}
            )

        notice_board = notice_board_list(
            get_employee_by_user(frappe.session.user).get("name"), date=date
        )
        if notice_board:
            upcoming_data[date].extend(notice_board)

        birthday = get_employees_having_an_event_today("birthday", date=date)
        for birthdate in birthday:
            upcoming_data[date].append(
                {
                    "title": f"{birthdate.get('name')}'s Birthday",
                    "description": birthdate.get("name"),
                    "image": birthdate.get("image"),
                }
            )

        work_anniversary = get_employees_having_an_event_today(
            "work_anniversary", date=date
        )
        for anniversary in work_anniversary:
            upcoming_data[date].append(
                {
                    "title": f"{anniversary.get('name')}'s work anniversary",
                    "description": anniversary.get("name"),
                    "image": anniversary.get("image"),
                }
            )
        holidays = holiday_list(date=date)
        if holidays:
            upcoming_data[date].extend(holidays)

        return gen_response(200, "Upcoming activity details", upcoming_data)

    except Exception as e:
        return exception_handler(e)


@frappe.whitelist()
@ess_validate(methods=["POST"])
def employee_device_info(**kwargs):
    try:
        data = kwargs
        existing_token = frappe.db.get_value(
            "Employee Device Info",
            filters={"user": frappe.session.user},
            fieldname="name",
        )
        if frappe.db.exists("Employee Device Info", existing_token):
            token = frappe.get_doc("Employee Device Info", existing_token)
            token.platform = data.get("platform")
            token.os_version = data.get("os_version")
            token.device_name = data.get("device_name")
            token.app_version = data.get("app_version")
            token.token = data.get("token")
            token.save(ignore_permissions=True)
        else:
            token = frappe.get_doc(
                dict(
                    doctype="Employee Device Info",
                    platform=data.get("platform"),
                    os_version=data.get("os_version"),
                    device_name=data.get("device_name"),
                    app_version=data.get("app_version"),
                    token=data.get("token"),
                    user=frappe.session.user,
                )
            ).insert(ignore_permissions=True)

        return gen_response(200, "Device information saved successfully!")
    except Exception as e:
        return exception_handler(e)


@frappe.whitelist()
@ess_validate(methods=["GET"])
def notification_list():
    try:
        single_filters = [
            ["Push Notification", "user", "=", frappe.session.user],
            ["Push Notification", "send_for", "=", "Single User"],
        ]
        notification = frappe.get_all(
            "Push Notification",
            filters=single_filters,
            fields=["title", "message", "creation"],
        )
        multiple_filters = [
            ["Notification User", "user", "=", frappe.session.user],
            ["Push Notification", "send_for", "=", "Multiple User"],
        ]
        multiple_notification = frappe.get_all(
            "Push Notification",
            filters=multiple_filters,
            fields=["title", "message"],
        )
        notification.extend(multiple_notification)
        all_filters = [["Push Notification", "send_for", "=", "All User"]]

        all_notification = frappe.get_all(
            "Push Notification",
            filters=all_filters,
            fields=["title", "message"],
        )

        notification.extend(all_notification)

        for notified in notification:
            notified["creation"] = pretty_date(notified.get("creation"))
            notified["user_image"] = frappe.get_value(
                "User", frappe.session.user, "user_image"
            )
        return gen_response(200, "Notification list get successfully", notification)
    except Exception as e:
        return exception_handler(e)


def send_notification_on_event():
    birthday_events = get_employees_having_an_event_today("birthday", date=today())
    for event in birthday_events:
        create_push_notification(
            title=f"{event.get('name')}'s Birthday",
            message=f"Wish happy birthday to {event['name']}",
            send_for="All User",
            notification_type="event",
        )

    anniversary_events = get_employees_having_an_event_today(
        "work_anniversary", date=today()
    )
    for anniversary in anniversary_events:
        create_push_notification(
            title=f"{anniversary.get('name')}' s Work Anniversary",
            message=f"Wish work anniversary {anniversary['name']}",
            send_for="All User",
            notification_type="event",
        )


def global_holiday_list(date=None):
    global_company = frappe.db.get_single_value("Global Defaults", "default_company")
    employee_holiday_list = frappe.get_all(
        "Employee",
        {"company": global_company, "holiday_list": ("!=", "")},
        ["employee", "holiday_list", "user_id"],
    )
    holidays = []
    for employee in employee_holiday_list:
        filters = [
            ["Holiday", "holiday_date", "=", getdate(date)],
            ["Holiday", "parent", "=", employee.holiday_list],
        ]
        holidays_list = frappe.get_all(
            "Holiday", filters=filters, fields=["'holiday' as title", "description"]
        )
        for holiday in holidays_list:
            holiday["user_id"] = employee.user_id
            holidays.append(holiday)
    return holidays


def on_holiday_event():
    holiday_list = global_holiday_list(date=today())
    for holiday in holiday_list:
        create_push_notification(
            title=f"{holiday.get('title')}",
            message=f"{holiday.get('description')}",
            send_for="Single User",
            user=holiday.get("user_id"),
            notification_type="Holiday",
        )


@frappe.whitelist()
@ess_validate(methods=["GET"])
def get_branch():
    try:
        emp_data = get_employee_by_user(frappe.session.user, fields=["branch"])
        branch = frappe.db.get_value(
            "Branch",
            {"branch": emp_data.get("branch")},
            ["branch", "latitude", "longitude", "radius"],
            as_dict=1,
        )

        return gen_response(200, "Branch", branch)
    except Exception as e:
        return exception_handler(e)


def on_leave_application_update(doc, event):
    user = frappe.get_value("Employee", {"name": doc.employee}, "user_id")
    leave_approver = frappe.get_value(
        "Employee", {"prefered_email": doc.leave_approver}, "employee_name"
    )

    if doc.status == "Approved":
        create_push_notification(
            title=f"{doc.name} is Approved",
            message=f"{leave_approver} accept your leave request",
            send_for="Single User",
            user=user,
            notification_type="leave_application",
        )

    elif doc.status == "Rejected":
        create_push_notification(
            title=f"{doc.name} is Rejected",
            message=f"{leave_approver} reject your leave request",
            send_for="Single User",
            user=user,
            notification_type="leave_application",
        )


def on_expense_submit(doc, event):
    user = frappe.get_value("Employee", {"name": doc.employee}, "user_id")
    expense_approver = frappe.get_value(
        "Employee", {"prefered_email": doc.expense_approver}, "employee_name"
    )
    if doc.approval_status == "Approved":
        create_push_notification(
            title=f"{doc.name} is Approved",
            message=f"{expense_approver} accept your expense claim request",
            send_for="Single User",
            user=user,
            notification_type="expense_claim",
        )

    elif doc.approval_status == "Rejected":
        create_push_notification(
            title=f"{doc.name} is Rejected",
            message=f"{expense_approver} reject your expense claim request",
            send_for="Single User",
            user=user,
            notification_type="expense_claim",
        )


@frappe.whitelist()
def change_password(data):
    try:
        from frappe.utils.password import check_password, update_password

        user = frappe.session.user
        current_password = data.get("current_password")
        new_password = data.get("new_password")
        check_password(user, current_password)
        update_password(user, new_password)
        return gen_response(200, "Password updated")
    except frappe.AuthenticationError:
        return gen_response(500, "Incorrect current password")
    except Exception as e:
        return exception_handler(e)


# Need to refector this api
@frappe.whitelist()
@ess_validate(methods=["GET"])
def get_task_by_id(task_id=None):
    try:
        if not task_id:
            return gen_response(500, "task_id is required", [])
<<<<<<< HEAD
        # filters = [
        #     ["Task", "name", "=", task_id],
        #     ["Task", "_assign", "like", f"%{frappe.session.user}%"],
        # ]
=======
        filters = [
            ["Task", "name", "=", task_id]
        ]
>>>>>>> 57512f0b
        tasks = frappe.db.get_value(
            "Task",
            {"name": task_id},
            [
                "name",
                "subject",
                "project",
                "priority",
                "status",
                "description",
                "exp_end_date",
                "expected_time",
                "actual_time",
                "_assign as assigned_to",
                "owner as assigned_by",
                "completed_by",
                "completed_on",
                "progress"
            ],
            as_dict=1,
        )
        if not tasks:
            return gen_response(500, "you have not task with this task id", [])
            
        tasks["assigned_by"] = frappe.db.get_value(
            "User",
            {"name": tasks.get("assigned_by")},
            ["name","full_name as user", "full_name", "user_image"],
            as_dict=1,
        )
        tasks["completed_by"] = frappe.db.get_value(
            "User",
            {"name": tasks.get("completed_by")},
            ["name","full_name as user", "full_name", "user_image"],
            as_dict=1,
        )
        tasks["project_name"] = frappe.db.get_value(
            "Project", {"name": tasks.get("project")}, ["project_name"]
        )

        if tasks.get("assigned_to"):
            tasks["assigned_to"] = frappe.get_all(
                "User",
                filters=[["User", "email", "in", json.loads(tasks.get("assigned_to"))]],
                fields=["name","full_name as user", "full_name", "user_image"],
                order_by="creation asc",
            )

        comments = frappe.get_all(
            "Comment",
            filters={
                "reference_name": ["like", "%{0}%".format(tasks.get("name"))],
                "comment_type": "Comment",
            },
            fields=[
                "content as comment",
                "comment_by",
                "reference_name",
                "creation",
                "comment_email",
            ],
        )

        for comment in comments:
            comment["commented"] = pretty_date(comment["creation"])
            comment["creation"] = comment["creation"].strftime("%I:%M %p")
            comment["user_image"] = frappe.get_value(
                "User", comment.comment_email, "user_image", cache=True
            )

        tasks["comments"] = comments
        tasks["num_comments"] = len(comments)

        return gen_response(200, "Task", tasks)
    except frappe.PermissionError:
        return gen_response(500, "Not permitted read task")
    except Exception as e:
        return exception_handler(e)


@frappe.whitelist()
@ess_validate(methods=["POST"])
def apply_expense():
    try:
        emp_data = get_employee_by_user(
            frappe.session.user, fields=["name", "company", "expense_approver"]
        )

        if not len(emp_data) >= 1:
            return gen_response(500, "Employee does not exists")
        validate_employee_data(emp_data)

        payable_account = get_payable_account(emp_data.get("company"))
        expense_doc = frappe.get_doc(
            dict(
                doctype="Expense Claim",
                employee=emp_data.name,
                expense_approver=emp_data.expense_approver,
                expenses=[
                    {
                        "expense_date": frappe.form_dict.expense_date,
                        "expense_type": frappe.form_dict.expense_type,
                        "description": frappe.form_dict.description,
                        "amount": frappe.form_dict.amount,
                    }
                ],
                posting_date=today(),
                company=emp_data.get("company"),
                payable_account=payable_account,
            )
        ).insert()

        if "file" in frappe.request.files:
            file = upload_file()
            file.attached_to_doctype = "Expense Claim"
            file.attached_to_name = expense_doc.name
            file.save(ignore_permissions=True)

        return gen_response(200, "Expense applied Successfully", expense_doc)
    except Exception as e:
        return exception_handler(e)


@frappe.whitelist()
@ess_validate(methods=["POST"])
def update_profile_picture():
    try:
        emp_data = get_employee_by_user(frappe.session.user)

        employee_profile_picture = upload_file()
        employee_profile_picture.attached_to_doctype = "Employee"
        employee_profile_picture.attached_to_name = emp_data.get("name")
        employee_profile_picture.attached_to_field = "image"
        employee_profile_picture.save(ignore_permissions=True)

        frappe.db.set_value(
            "Employee", emp_data.get("name"), "image", employee_profile_picture.file_url
        )
        if employee_profile_picture:
            frappe.db.set_value(
                "User",
                frappe.session.user,
                "user_image",
                employee_profile_picture.file_url,
            )
        return gen_response(200, "Employee profile picture updated successfully")
    except Exception as e:
        return exception_handler(e)


@frappe.whitelist()
@ess_validate(methods=["GET"])
def get_transactions(
    from_date=None, to_date=None, party_type=None, party=None, download="false"
):
    try:
        from_date = getdate(from_date)
        to_date = getdate(to_date)
        if not from_date or not to_date:
            frappe.throw(_("Select First from date and to date"))
        global_defaults = get_global_defaults()
        if not party_type:
            party_type = "Employee"
        if not party:
            emp_data = get_employee_by_user(frappe.session.user)
            party = [emp_data.get("name")]
        allowed_party_types = ["Employee", "Customer"]

        if party_type not in allowed_party_types:
            frappe.throw(
                _("Invalid party type. Allowed party types are {0}").format(
                    ", ".join(allowed_party_types)
                )
            )
        filters_report = {
            "company": global_defaults.get("default_company"),
            "from_date": from_date,
            "to_date": to_date,
            "account": [],
            "party_type": party_type,
            "party": party,
            "group_by": "Group by Party",
            "cost_center": [],
            "project": [],
            "include_dimensions": 1,
        }
        if party_type == "Employee" and isinstance(party, list) and len(party) == 1:
            filters_report["party_name"] = frappe.db.get_value(
                party_type, party[0], "employee_name"
            )
        else:
            filters_report["party_name"] = (
                ", ".join(party) if party and len(party) > 0 else ""
            )

        from frappe.desk.query_report import run

        res = run("General Ledger", filters=filters_report, ignore_prepared_report=True)
        data = []
        total = {}
        opening_balance = {}
        if res.get("result"):
            for row in res.get("result"):
                if "gl_entry" in row.keys():
                    data.append(
                        {
                            "posting_date": row.get("posting_date").strftime(
                                "%d-%m-%Y"
                            ),
                            "voucher_type": row.get("voucher_type"),
                            "voucher_no": row.get("voucher_no"),
                            "debit": fmt_money(
                                row.get("debit"),
                                currency=global_defaults.get("default_currency"),
                            ),
                            "credit": fmt_money(
                                row.get("credit"),
                                currency=global_defaults.get("default_currency"),
                            ),
                            "balance": fmt_money(
                                row.get("balance"),
                                currency=global_defaults.get("default_currency"),
                            ),
                            "party_type": row.get("party_type"),
                            "party": row.get("party"),
                        }
                    )

                    if flt(row.get("balance")) >= 0:
                        row["color"] = "red"
                    else:
                        row["color"] = "green"
                if "'Opening'" in row.values():
                    opening_balance = {
                        "account": "Opening",
                        "posting_date": from_date.strftime("%d-%m-%Y"),
                        "credit": fmt_money(
                            row.get("credit"),
                            currency=global_defaults.get("default_currency"),
                        ),
                        "debit": fmt_money(
                            row.get("debit"),
                            currency=global_defaults.get("default_currency"),
                        ),
                        "balance": fmt_money(
                            row.get("balance"),
                            currency=global_defaults.get("default_currency"),
                        ),
                    }
                if "'Total'" in row.values():
                    total = {
                        "account": "Total",
                        "posting_date": to_date.strftime("%d-%m-%Y"),
                        "credit": fmt_money(
                            row.get("credit"),
                            currency=global_defaults.get("default_currency"),
                        ),
                        "debit": fmt_money(
                            row.get("debit"),
                            currency=global_defaults.get("default_currency"),
                        ),
                        "balance": fmt_money(
                            row.get("balance"),
                            currency=global_defaults.get("default_currency"),
                        ),
                    }
            data.insert(0, opening_balance)
            data.append(total)

            from frappe.utils.print_format import report_to_pdf

            if download == "true":
                html = frappe.render_template(
                    "employee_self_service/templates/employee_statement.html",
                    {
                        "data": data,
                        "filters": filters_report,
                        "user": frappe.db.get_value(
                            "User", frappe.session.user, "full_name"
                        ),
                    },
                    is_path=True,
                )
                return report_to_pdf(html)
        return gen_response(200, "Ledger Get Successfully", data)
    except frappe.PermissionError:
        return gen_response(500, "Not permitted general ledger report")
    except Exception as e:
        return exception_handler(e)


@frappe.whitelist()
@ess_validate(methods=["GET"])
def get_customer_list(start=0, page_length=10, filters=None):
    try:
        customer = frappe.get_list("Customer", ["name", "customer_name"],  
            start=start,
            filters=filters,
            page_length=page_length,
            order_by="modified desc",
        )
        return gen_response(200, "Customr list Getting Successfully", customer)
    except frappe.PermissionError:
        return gen_response(500, "Not permitted read customer")
    except Exception as e:
        return exception_handler(e)


@frappe.whitelist()
@ess_validate(methods=["GET"])
def get_employee_list():
    try:
        employee = frappe.get_list("Employee", ["name", "employee_name"])
        return gen_response(200, "Employee list Getting Successfully", employee)
    except frappe.PermissionError:
        return gen_response(500, "Not permitted read employee")
    except Exception as e:
        return exception_handler(e)


def send_notification_for_task_assign(doc, event):
    from frappe.utils.data import strip_html

    if doc.status == "Open" and doc.reference_type == "Task":
        task_doc = frappe.get_doc(doc.reference_type, doc.reference_name)
        # filters = [["Task", "name", "=", f"{doc.reference_name}"]]
        # task = frappe.db.get_value(
        #     "Task", filters, ["subject", "description"], as_dict=1
        # )
        create_push_notification(
            title=f"New Task Assigned - {task_doc.get('subject')}",
            message=strip_html(str(task_doc.get("description")))
            if task_doc.get("description")
            else "",
            send_for="Single User",
            user=doc.owner,
            notification_type="task_assignment",
        )


@frappe.whitelist()
@ess_validate(methods=["DELETE"])
def delete_documents(file_id=None, attached_to_name=None):
    try:
        from frappe.utils.file_manager import remove_file

        attached_to_doctype = "ESS Documents"
        remove_file(
            fid=file_id,
            attached_to_doctype=attached_to_doctype,
            attached_to_name=attached_to_name,
        )
        frappe.delete_doc(attached_to_doctype, attached_to_name, force=1)
        return gen_response(200, "you have successfully deleted ESS Document")
    except frappe.PermissionError:
        return gen_response(500, "Not permitted delete file")
    except Exception as e:
        return exception_handler(e)


@frappe.whitelist()
@ess_validate(methods=["POST"])
def create_task(**kwargs):
    try:
        from frappe.desk.form import assign_to

        data = json.loads(frappe.request.get_data())
        task_assign_to = data.get("assign_to")
        del data["assign_to"]
        frappe.log_error(title="data", message=data)
        task_doc = frappe.new_doc("Task")
        task_doc.update(data)
        task_doc = task_doc.insert()
        frappe.log_error(title="assign", message=assign_to)
        if task_assign_to:
            assign_to.add(
                {
                    "assign_to": task_assign_to,
                    "doctype": task_doc.doctype,
                    "name": task_doc.name,
                }
            )
        return gen_response(200, "Task has been created successfully")
    except frappe.PermissionError:
        return gen_response(500, "Not permitted for create task")
    except Exception as e:
        return exception_handler(e)


@frappe.whitelist()
@ess_validate(methods=["POST"])
def create_quick_task(**kwargs):
    try:
        from frappe.desk.form import assign_to

        data = kwargs
        task_doc = frappe.get_doc(dict(doctype="Task"))
        task_doc.update(data)
        task_doc.exp_end_date = today()
        task_doc.insert()
        assign_to.add(
            {
                "assign_to": [frappe.session.user],
                "doctype": task_doc.doctype,
                "name": task_doc.name,
            }
        )
        return gen_response(200, "Task has been created successfully")
    except frappe.PermissionError:
        return gen_response(500, "Not permitted for create task")
    except Exception as e:
        return exception_handler(e)


@frappe.whitelist()
@ess_validate(methods=["POST"])
def get_task(**kwargs):
    try:
        data = kwargs
        task_doc = frappe.get_doc("Task", data.get("name"))
        return gen_response(200, "Task get successfully", task_doc)
    except frappe.PermissionError:
        return gen_response(500, "Not permitted for create task")
    except Exception as e:
        return exception_handler(e)


@frappe.whitelist()
@ess_validate(methods=["POST"])
def update_task(**kwargs):
    try:
        from frappe.desk.form import assign_to

        data = kwargs
        task_doc = frappe.get_doc("Task", data.get("name"))
        task_doc.update(data)
        task_doc.save()
        if data.get("assign_to"):
            assign_to.add(
                {
                    "assign_to": data.get("assign_to"),
                    "doctype": task_doc.doctype,
                    "name": task_doc.name,
                }
            )
        return gen_response(200, "Task has been updated successfully")
    except frappe.PermissionError:
        return gen_response(500, "Not permitted for update task")
    except Exception as e:
        return exception_handler(e)


@frappe.whitelist()
@ess_validate(methods=["GET"])
def get_quick_task_list():
    try:
        tasks = frappe.get_all(
            "Task",
            fields=["name", "subject", "exp_end_date", "status"],
            filters={
                "_assign": ["like", f"%{frappe.session.user}%"],
                "exp_end_date": ["=", today()],
            },
        )
        return gen_response(200, "Task list getting Successfully", tasks)
    except Exception as e:
        return exception_handler(e)


@frappe.whitelist()
@ess_validate(methods=["GET"])
def get_project_list():
    try:
        project_list = frappe.get_list("Project", ["name", "project_name"])
        return gen_response(200, "Project List getting Successfully", project_list)
    except frappe.PermissionError:
        return gen_response(500, "Not permitted read project")
    except Exception as e:
        return exception_handler(e)


@frappe.whitelist()
@ess_validate(methods=["GET"])
def get_user_list():
    try:
        user_list = frappe.get_list("User", ["name", "full_name", "user_image"])
        return gen_response(200, "User List getting Successfully", user_list)
    except frappe.PermissionError:
        return gen_response(500, "Not permitted read user")
    except Exception as e:
        return exception_handler(e)


@frappe.whitelist()
@ess_validate(methods=["GET"])
def get_task_status_list():
    try:
        task_status = frappe.get_meta("Task").get_field("status").options or ""
        if task_status:
            task_status = task_status.split("\n")
        return gen_response(200, "Status get successfully", task_status)
    except Exception as e:
        return exception_handler(e)


# def send_notification_on_task_comment(doc, event):
#     from frappe.utils.data import strip_html

#     if doc.reference_doctype == "Task" and doc.comment_type == "Comment":
#         filters = [["Comment", "name", "=", f"{doc.reference_name}"]]
#         task = frappe.db.get_value(
#             "Comment", filters, ["content", "owner", "creation"], as_dict=1
#         )
#         create_push_notification(
#             title=f"New Task Comment - {task.get('owner')}",
#             message=strip_html(str(task.get("content")))
#             if task.get("content")
#             else "",
#             send_for="Multiple User",
#             user=doc.allocated_to,
#             notification_type="task_comment",
#         )<|MERGE_RESOLUTION|>--- conflicted
+++ resolved
@@ -653,9 +653,7 @@
                 odometer_reading=odometer_reading,
             )
         ).insert(ignore_permissions=True)
-<<<<<<< HEAD
         # update_shift_last_sync(emp_data)
-=======
 
         if "file" in frappe.request.files:
             file = upload_file()
@@ -666,8 +664,7 @@
             log_doc.attendance_image = file.get("file_url")
             log_doc.save(ignore_permissions=True)
 
-        update_shift_last_sync(emp_data)
->>>>>>> 57512f0b
+        # update_shift_last_sync(emp_data)
         return gen_response(200, "Employee log added")
     except Exception as e:
         return exception_handler(e)
@@ -874,13 +871,8 @@
         ).options.split("\n"):
             return gen_response(500, "Task status invalid")
 
-<<<<<<< HEAD
-        elif assigned_to.get("status") == new_status:
-            return gen_response(500, "status already up-to-date")
-=======
         # elif assigned_to.get("status") == frappe.request.json.get("new_status"):
         #     return gen_response(500, "status already up-to-date")
->>>>>>> 57512f0b
 
         task_doc = frappe.get_doc("Task", task_id)
         task_doc.status = new_status
@@ -1646,16 +1638,9 @@
     try:
         if not task_id:
             return gen_response(500, "task_id is required", [])
-<<<<<<< HEAD
-        # filters = [
-        #     ["Task", "name", "=", task_id],
-        #     ["Task", "_assign", "like", f"%{frappe.session.user}%"],
-        # ]
-=======
         filters = [
             ["Task", "name", "=", task_id]
         ]
->>>>>>> 57512f0b
         tasks = frappe.db.get_value(
             "Task",
             {"name": task_id},
