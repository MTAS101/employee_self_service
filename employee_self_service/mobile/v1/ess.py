import json
import os
import calendar
import frappe
from frappe import _
from frappe.auth import LoginManager
from frappe.utils import (
    cstr,
    get_date_str,
    today,
    nowdate,
    getdate,
    now_datetime,
    get_first_day,
    get_last_day,
    date_diff,
    flt,
    pretty_date,
    fmt_money,
    add_days,
    format_time,
)
from employee_self_service.mobile.v1.api_utils import (
    gen_response,
    generate_key,
    ess_validate,
    get_employee_by_user,
    validate_employee_data,
    get_ess_settings,
    get_global_defaults,
    exception_handler,
)

from erpnext.accounts.utils import get_fiscal_year

from employee_self_service.employee_self_service.doctype.push_notification.push_notification import (
    create_push_notification,
)


@frappe.whitelist(allow_guest=True)
def login(usr, pwd):
    try:
        login_manager = LoginManager()
        login_manager.authenticate(usr, pwd)
        validate_employee(login_manager.user)
        login_manager.post_login()
        if frappe.response["message"] == "Logged In":
            emp_data = get_employee_by_user(login_manager.user)
            frappe.response["user"] = login_manager.user
            frappe.response["key_details"] = generate_key(login_manager.user)
            frappe.response["employee_id"] = emp_data.get("name")
        gen_response(200, frappe.response["message"])
    except frappe.AuthenticationError:
        gen_response(500, frappe.response["message"])
    except Exception as e:
        return exception_handler(e)


def validate_employee(user):
    if not frappe.db.exists("Employee", dict(user_id=user)):
        frappe.response["message"] = "Please link Employee with this user"
        raise frappe.AuthenticationError(frappe.response["message"])


@frappe.whitelist()
@ess_validate(methods=["POST"])
def make_leave_application(*args, **kwargs):
    try:
        from erpnext.hr.doctype.leave_application.leave_application import (
            get_leave_approver,
        )

        emp_data = get_employee_by_user(frappe.session.user)
        if not len(emp_data) >= 1:
            return gen_response(500, "Employee does not exists!")
        validate_employee_data(emp_data)
        leave_application_doc = frappe.get_doc(
            dict(
                doctype="Leave Application",
                employee=emp_data.get("name"),
                company=emp_data.company,
                leave_approver=get_leave_approver(emp_data.name),
            )
        )
        leave_application_doc.update(kwargs)
        res = leave_application_doc.insert()
        gen_response(200, "Leave application successfully added!")
    except Exception as e:
        return exception_handler(e)


@frappe.whitelist()
@ess_validate(methods=["GET"])
def get_leave_type(from_date=None, to_date=None):
    try:
        from erpnext.hr.doctype.leave_application.leave_application import (
            get_leave_balance_on,
        )

        if not from_date:
            from_date = today()
        emp_data = get_employee_by_user(frappe.session.user)
        leave_types = frappe.get_all(
            "Leave Type", filters={}, fields=["name", "'0' as balance"]
        )
        for leave_type in leave_types:
            leave_type["balance"] = get_leave_balance_on(
                emp_data.get("name"),
                leave_type.get("name"),
                from_date,
                consider_all_leaves_in_the_allocation_period=True,
            )
        return gen_response(200, "Leave type get successfully", leave_types)
    except Exception as e:
        return exception_handler(e)


@frappe.whitelist()
@ess_validate(methods=["GET"])
def get_leave_application_list():
    """
    Get Leave Application which is already applied. Get Leave Balance Report
    """
    try:
        emp_data = get_employee_by_user(frappe.session.user)
        validate_employee_data(emp_data)
        leave_application_fields = [
            "name",
            "leave_type",
            "DATE_FORMAT(from_date, '%d-%m-%Y') as from_date",
            "DATE_FORMAT(to_date, '%d-%m-%Y') as to_date",
            "total_leave_days",
            "description",
            "status",
            "DATE_FORMAT(posting_date, '%d-%m-%Y') as posting_date",
        ]
        upcoming_leaves = frappe.get_all(
            "Leave Application",
            filters={"from_date": [">", today()], "employee": emp_data.get("name")},
            fields=leave_application_fields,
        )

        taken_leaves = frappe.get_all(
            "Leave Application",
            fields=leave_application_fields,
            filters={"from_date": ["<=", today()], "employee": emp_data.get("name")},
        )
        fiscal_year = get_fiscal_year(nowdate())[0]
        if not fiscal_year:
            return gen_response(500, "Fiscal year not set")
        res = get_leave_balance_report(
            emp_data.get("name"), emp_data.get("company"), fiscal_year
        )

        leave_applications = {
            "upcoming": upcoming_leaves,
            "taken": taken_leaves,
            "balance": res["result"],
        }
        return gen_response(200, "Leave data getting successfully", leave_applications)
    except Exception as e:
        return exception_handler(e)


def get_leave_balance_report(employee, company, fiscal_year):
    fiscal_year = get_fiscal_year(fiscal_year=fiscal_year, as_dict=True)
    year_start_date = get_date_str(fiscal_year.get("year_start_date"))
    # year_end_date = get_date_str(fiscal_year.get("year_end_date"))
    filters_leave_balance = {
        "from_date": year_start_date,
        "to_date": add_days(today(), 1),
        "company": company,
        "employee": employee,
    }
    from frappe.desk.query_report import run

    result = run("Employee Leave Balance", filters=filters_leave_balance)
    for row in result.get("result"):
        frappe.log_error(title="180", message=row)
        frappe.log_error(title="180", message=type(row.get("employee")))
        if isinstance(row.get("employee"), tuple):
            row["employee"] = employee
    return result


@frappe.whitelist()
def get_expense_type():
    try:
        expense_types = frappe.get_all(
            "Expense Claim Type", filters={}, fields=["name"]
        )
        return gen_response(200, "Expense type get successfully", expense_types)
    except Exception as e:
        return exception_handler(e)


@frappe.whitelist()
@ess_validate(methods=["POST"])
def book_expense(*args, **kwargs):
    try:
        emp_data = get_employee_by_user(
            frappe.session.user, fields=["name", "company", "expense_approver"]
        )
        if not len(emp_data) >= 1:
            return gen_response(500, "Employee does not exists")
        validate_employee_data(emp_data)
        data = kwargs
        payable_account = get_payable_account(emp_data.get("company"))
        expense_doc = frappe.get_doc(
            dict(
                doctype="Expense Claim",
                employee=emp_data.name,
                expense_approver=emp_data.expense_approver,
                expenses=[
                    {
                        "expense_date": data.get("expense_date"),
                        "expense_type": data.get("expense_type"),
                        "description": data.get("description"),
                        "amount": data.get("amount"),
                    }
                ],
                posting_date=today(),
                company=emp_data.get("company"),
                payable_account=payable_account,
            )
        ).insert()
        # expense_doc.submit()
        if not data.get("attachments") == None:
            for file in data.get("attachments"):
                frappe.db.set_value(
                    "File", file.get("name"), "attached_to_name", expense_doc.name
                )
        return gen_response(200, "Expense applied successfully", expense_doc)
    except Exception as e:
        return exception_handler(e)


def get_payable_account(company):
    ess_settings = get_ess_settings()
    default_payable_account = ess_settings.get("default_payable_account")
    if not default_payable_account:
        default_payable_account = frappe.db.get_value(
            "Company", company, "default_payable_account"
        )
        if not default_payable_account:
            return gen_response(
                500,
                "Set Default Payable Account Either In ESS Settings or Company Settings",
            )
        else:
            return default_payable_account
    return default_payable_account


@frappe.whitelist()
@ess_validate(methods=["GET"])
def get_expense_list():
    try:
        global_defaults = get_global_defaults()
        emp_data = get_employee_by_user(frappe.session.user)
        if not len(emp_data) >= 1:
            return gen_response(500, "Employee does not exists")
        validate_employee_data(emp_data)
        expense_list = frappe.get_all(
            "Expense Claim",
            filters={"employee": emp_data.get("name")},
            fields=["*"],
        )
        expense_data = {}
        for expense in expense_list:
            (
                expense["expense_type"],
                expense["expense_description"],
                expense["expense_date"],
            ) = frappe.get_value(
                "Expense Claim Detail",
                {"parent": expense.name},
                ["expense_type", "description", "expense_date"],
            )
            expense["expense_date"] = expense["expense_date"].strftime("%d-%m-%Y")
            expense["posting_date"] = expense["posting_date"].strftime("%d-%m-%Y")
            expense["total_claimed_amount"] = fmt_money(
                expense["total_claimed_amount"],
                currency=global_defaults.get("default_currency"),
            )
            expense["attachments"] = frappe.get_all(
                "File",
                filters={
                    "attached_to_doctype": "Expense Claim",
                    "attached_to_name": expense.name,
                    "is_folder": 0,
                },
                fields=["file_url"],
            )

            month_year = get_month_year_details(expense)
            if not month_year in list(expense_data.keys())[::-1]:
                expense_data[month_year] = [expense]
            else:
                expense_data[month_year].append(expense)
        return gen_response(200, "Expense date get successfully", expense_data)
    except Exception as e:
        return exception_handler(e)


def get_month_year_details(expense):
    date = getdate(expense.get("posting_date"))
    month = date.strftime("%B")
    year = date.year
    return f"{month} {year}"


@frappe.whitelist()
@ess_validate(methods=["GET"])
def get_salary_sllip():
    try:
        emp_data = get_employee_by_user(frappe.session.user)
        if not len(emp_data) >= 1:
            return gen_response(500, "Employee does not exists")
        validate_employee_data(emp_data)
        salary_slip_list = frappe.get_all(
            "Salary Slip",
            filters={"employee": emp_data.get("name")},
            fields=["posting_date", "name"],
        )
        ss_data = []
        for ss in salary_slip_list:
            ss_details = {}
            month_year = get_month_year_details(ss)
            ss_details["month_year"] = month_year
            ss_details["salary_slip_id"] = ss.name
            ss_details["details"] = get_salary_slip_details(ss.name)
            ss_data.append(ss_details)
        return gen_response(200, "Salary slip details get successfully", ss_data)
    except Exception as e:
        return exception_handler(e)


def get_salary_slip_details(ss_id):
    return frappe.get_doc("Salary Slip", ss_id)


@frappe.whitelist()
@ess_validate(methods=["GET", "POST"])
def download_salary_slip(ss_id):
    try:
        emp_data = get_employee_by_user(frappe.session.user)
        res = frappe.get_doc("Salary Slip", ss_id)
        if not emp_data.get("name") == res.get("employee"):
            return gen_response(
                500, "Does not have persmission to read this salary slip"
            )
        default_print_format = frappe.db.get_value(
            "Employee Self Service Settings",
            "Employee Self Service Settings",
            "default_print_format",
        )
        if not default_print_format:
            default_print_format = (
                frappe.db.get_value(
                    "Property Setter",
                    dict(property="default_print_format", doc_type=res.doctype),
                    "value",
                )
                or "Standard"
            )
        language = frappe.get_system_settings("language")
        # return  frappe.utils.get_url()
        # url = f"{ frappe.utils.get_url() }/{ res.doctype }/{ res.name }?format={ default_print_format or 'Standard' }&_lang={ language }&key={ res.get_signature() }"
        # return url
        download_pdf(res.doctype, res.name, default_print_format, res)
    except Exception as e:
        return exception_handler(e)


@frappe.whitelist()
def download_pdf(doctype, name, format=None, doc=None, no_letterhead=0):
    from frappe.utils.pdf import get_pdf, cleanup

    html = frappe.get_print(doctype, name, format, doc=doc, no_letterhead=no_letterhead)
    frappe.local.response.filename = "{name}.pdf".format(
        name=name.replace(" ", "-").replace("/", "-")
    )
    frappe.local.response.filecontent = get_pdf(html)
    frappe.local.response.type = "download"


@frappe.whitelist()
@ess_validate(methods=["GET"])
def get_dashboard():
    try:
        emp_data = get_employee_by_user(frappe.session.user, fields=["name", "company"])
        notice_board = get_notice_board(emp_data.get("name"))
        # attendance_details = get_attendance_details(emp_data)
        log_details = get_last_log_details(emp_data.get("name"))
        settings = get_ess_settings()
        dashboard_data = {
            "notice_board": notice_board,
            "leave_balance": [],
            "latest_leave": {},
            "latest_expense": {},
            "latest_salary_slip": {},
            "stop_location_validate": settings.get("location_validate"),
            "last_log_type": log_details.get("log_type"),
            "version": settings.get("version") or "1.0",
            "update_version_forcefully": settings.get("update_version_forcefully") or 1,
            "company": emp_data.get("company") or "Employee Dashboard",
            "last_log_time": log_details.get("time").strftime("%I:%M%p")
            if log_details.get("time")
            else "",
            "check_in_with_image": settings.get("check_in_with_image"),
            "check_in_with_location": settings.get("check_in_with_location"),
            "quick_task": settings.get("quick_task"),
            "allow_odometer_reading_input": settings.get(
                "allow_odometer_reading_input"
            ),
        }
        dashboard_data["employee_image"] = frappe.get_cached_value(
            "Employee", emp_data.get("name"), "image"
        )
        get_latest_expense(dashboard_data, emp_data.get("name"))
        get_latest_ss(dashboard_data, emp_data.get("name"))
        get_last_log_type(dashboard_data, emp_data.get("name"))
        return gen_response(200, "Dashboard data get successfully", dashboard_data)

    except Exception as e:
        return exception_handler(e)


@frappe.whitelist()
def get_leave_balance_dashboard():
    try:
        emp_data = get_employee_by_user(frappe.session.user, fields=["name", "company"])
        fiscal_year = get_fiscal_year(nowdate())[0]
        dashboard_data = {"leave_balance": []}
        if fiscal_year:
            res = get_leave_balance_report(
                emp_data.get("name"), emp_data.get("company"), fiscal_year
            )
            dashboard_data["leave_balance"] = res["result"]
        return gen_response(200, "Leave balance data get successfully", dashboard_data)
    except Exception as e:
        return exception_handler(e)


@frappe.whitelist()
def get_attendance_details_dashboard():
    try:
        emp_data = get_employee_by_user(frappe.session.user, fields=["name", "company"])
        attendance_details = get_attendance_details(emp_data)
        return gen_response(
            200, "Leave balance data get successfully", attendance_details
        )
    except Exception as e:
        return exception_handler(e)


def get_last_log_details(employee):
    log_details = frappe.db.sql(
        """SELECT log_type,
        time
        FROM `tabEmployee Checkin`
        WHERE employee=%s
        AND DATE(time)=%s
        ORDER BY time DESC""",
        (employee, today()),
        as_dict=1,
    )

    if log_details:
        return log_details[0]
    else:
        return {"log_type": "OUT", "time": None}


def get_notice_board(employee=None):
    filters = [
        ["Notice Board Employee", "employee", "=", employee],
        ["Notice Board", "apply_for", "=", "Specific Employees"],
        ["Notice Board", "from_date", "<=", today()],
        ["Notice Board", "to_date", ">=", today()],
    ]
    notice_board_employee = frappe.get_all(
        "Notice Board",
        filters=filters,
        fields=["notice_title as title", "message"],
    )
    common_filters = [
        ["Notice Board", "apply_for", "=", "All Employee"],
        ["Notice Board", "from_date", "<=", today()],
        ["Notice Board", "to_date", ">=", today()],
    ]
    notice_board_common = frappe.get_all(
        "Notice Board",
        filters=common_filters,
        fields=["notice_title as title", "message"],
    )
    notice_board_employee.extend(notice_board_common)
    return notice_board_employee


def get_attendance_details(emp_data):
    last_date = get_last_day(today())
    first_date = get_first_day(today())
    total_days = date_diff(last_date, first_date)
    till_date_days = date_diff(today(), first_date)
    days_off = 0
    absent = 0
    total_present = 0
    attendance_report = run_attendance_report(
        emp_data.get("name"), emp_data.get("company")
    )
    if attendance_report:
        days_off = flt(attendance_report.get("total_leaves")) + flt(
            attendance_report.get("total_holidays")
        )
        absent = till_date_days - (
            flt(days_off) + flt(attendance_report.get("total_present"))
        )
        total_present = attendance_report.get("total_present")
    attendance_details = {
        "month_title": f"{frappe.utils.getdate().strftime('%B')} Details",
        "data": [
            {
                "type": "Total Days",
                "data": [
                    till_date_days,
                    total_days,
                ],
            },
            {
                "type": "Presents",
                "data": [
                    total_present,
                    till_date_days,
                ],
            },
            {
                "type": "Absents",
                "data": [
                    absent,
                    till_date_days,
                ],
            },
            {
                "type": "Days off",
                "data": [
                    days_off,
                    till_date_days,
                ],
            },
        ],
    }
    return attendance_details


@frappe.whitelist()
def run_attendance_report(employee, company):
    filters = {
        "month": cstr(frappe.utils.getdate().month),
        "year": cstr(frappe.utils.getdate().year),
        "company": company,
        "employee": employee,
        "summarized_view": 1,
    }
    from frappe.desk.query_report import run

    attendance_report = run("Monthly Attendance Sheet", filters=filters)
    if attendance_report.get("result"):
        return attendance_report.get("result")[0]


def get_latest_leave(dashboard_data, employee):
    leave_applications = frappe.get_all(
        "Leave Application",
        filters={"employee": employee},
        fields=[
            "status",
            "DATE_FORMAT(from_date, '%d-%m-%Y') AS from_date",
            "DATE_FORMAT(to_date, '%d-%m-%Y') AS to_date",
            "name",
            "leave_type",
            "description",
        ],
        order_by="modified desc",
    )
    if len(leave_applications) >= 1:
        dashboard_data["latest_leave"] = leave_applications[0]


def get_latest_expense(dashboard_data, employee):
    global_defaults = get_global_defaults()
    expense_list = frappe.get_all(
        "Expense Claim",
        filters={"employee": employee},
        fields=["name"],
        order_by="modified desc",
    )
    if len(expense_list) >= 1:
        expense_doc = frappe.get_doc("Expense Claim", expense_list[0].name)
        dashboard_data["latest_expense"] = dict(
            status=expense_doc.approval_status,
            date=expense_doc.expenses[0].expense_date.strftime("%d-%m-%Y"),
            expense_type=expense_doc.expenses[0].expense_type,
            # amount=expense_doc.expenses[0].amount,
            amount=fmt_money(
                expense_doc.expenses[0].amount,
                currency=global_defaults.get("default_currency"),
            ),
            name=expense_doc.name,
        )


def get_latest_ss(dashboard_data, employee):
    global_defaults = get_global_defaults()
    salary_slips = frappe.get_all(
        "Salary Slip",
        filters={"employee": employee},
        fields=["*"],
        order_by="modified desc",
    )
    if len(salary_slips) >= 1:
        month_year = get_month_year_details(salary_slips[0])
        dashboard_data["latest_salary_slip"] = dict(
            name=salary_slips[0].name,
            month_year=month_year,
            posting_date=salary_slips[0].posting_date.strftime("%d-%m-%Y"),
            # amount=salary_slips[0].gross_pay,
            amount=fmt_money(
                salary_slips[0].gross_pay,
                currency=global_defaults.get("default_currency"),
            ),
            total_working_days=salary_slips[0].total_working_days,
        )


@frappe.whitelist()
def create_employee_log(
    log_type, location=None, odometer_reading=None, attendance_image=None
):
    try:
        emp_data = get_employee_by_user(
            frappe.session.user, fields=["name", "default_shift"]
        )
        log_doc = frappe.get_doc(
            dict(
                doctype="Employee Checkin",
                employee=emp_data.get("name"),
                log_type=log_type,
                time=now_datetime().__str__()[:-7],
                location=location,
                odometer_reading=odometer_reading,
                attendance_image=attendance_image,
            )
        ).insert(ignore_permissions=True)
        # update_shift_last_sync(emp_data)
        return gen_response(200, "Employee log added")
    except Exception as e:
        return exception_handler(e)


def update_shift_last_sync(emp_data):
    if emp_data.get("default_shift"):
        frappe.db.set_value(
            "Shift Type",
            emp_data.get("default_shift"),
            "last_sync_of_checkin",
            now_datetime(),
        )


def get_last_log_type(dashboard_data, employee):
    logs = frappe.get_all(
        "Employee Checkin",
        filters={"employee": employee},
        fields=["log_type"],
        order_by="time desc",
    )

    if len(logs) >= 1:
        dashboard_data["last_log_type"] = logs[0].log_type


def daily_notice_board_event():
    create_employee_birthday_board("birthday")
    create_employee_birthday_board("work_anniversary")


def create_employee_birthday_board(event_type):
    event_type_map = {"work_anniversary": "Work Anniversary", "birthday": "Birthday"}
    title, message = frappe.db.get_value(
        "Notice Board Template",
        {"notice_board_template_type": event_type_map.get(event_type)},
        ["board_title", "message"],
    )
    if title and message:
        emp_today_birthdays = get_employees_having_an_event_today(event_type)
        for emp in emp_today_birthdays:
            doc = frappe.get_doc(
                dict(
                    doctype="Notice Board",
                    notice_title=title,
                    message=message,
                    from_date=today(),
                    to_date=today(),
                    apply_for="Specific Employees",
                    employees=[dict(employee=emp.get("emp_id"))],
                )
            ).insert(ignore_permissions=True)


def get_employees_having_an_event_today(event_type, date=None):
    if event_type == "birthday":
        condition_column = "date_of_birth"
    elif event_type == "work_anniversary":
        condition_column = "date_of_joining"
    else:
        return

    employees_born_today = frappe.db.multisql(
        {
            "mariadb": f"""
			SELECT `name` as 'emp_id',`personal_email`, `company`, `company_email`, `user_id`, `employee_name` AS 'name', `image`, `date_of_joining`
			FROM `tabEmployee`
			WHERE
				DAY({condition_column}) = DAY(%(today)s)
			AND
				MONTH({condition_column}) = MONTH(%(today)s)
			AND
				`status` = 'Active'
		""",
            "postgres": f"""
			SELECT "name" AS 'emp_id',"personal_email", "company", "company_email", "user_id", "employee_name" AS 'name', "image"
			FROM "tabEmployee"
			WHERE
				DATE_PART('day', {condition_column}) = date_part('day', %(today)s)
			AND
				DATE_PART('month', {condition_column}) = date_part('month', %(today)s)    
			AND
				"status" = 'Active'
		""",
        },
        dict(today=getdate(date), condition_column=condition_column),
        as_dict=1,
    )
    return employees_born_today


@frappe.whitelist()
@ess_validate(methods=["GET"])
def get_task_list():
    try:
        tasks = frappe.get_all(
            "Task",
            fields=[
                "name",
                "subject",
                "project",
                "priority",
                "status",
                "description",
                "exp_end_date",
                "_assign as assigned_to",
                "owner as assigned_by",
            ],
            filters={"_assign": ["like", f"%{frappe.session.user}%"]},
        )
        completed_task = []
        incomplete_task = []

        for task in tasks:
            if task["exp_end_date"]:
                task["exp_end_date"] = task["exp_end_date"].strftime("%d-%m-%Y")
            comments = frappe.get_all(
                "Comment",
                filters={
                    "reference_name": ["like", "%{0}%".format(task.get("name"))],
                    "comment_type": "Comment",
                },
                fields=[
                    "content as comment",
                    "comment_by",
                    "reference_name",
                    "creation",
                    "comment_email",
                ],
            )
            task["project_name"] = frappe.db.get_value(
                "Project", {"name": task.get("project")}, ["project_name"]
            )

            task["assigned_by"] = frappe.db.get_value(
                "User",
                {"name": task.get("assigned_by")},
                ["full_name as user", "user_image"],
                as_dict=1,
            )

            task["assigned_to"] = frappe.get_all(
                "User",
                filters=[["User", "email", "in", json.loads(task.get("assigned_to"))]],
                fields=["full_name as user", "user_image"],
                order_by="creation asc",
            )

            for comment in comments:
                comment["commented"] = pretty_date(comment["creation"])
                comment["creation"] = comment["creation"].strftime("%I:%M %p")
                user_image = frappe.get_value(
                    "User", comment.comment_email, "user_image", cache=True
                )
                comment["user_image"] = user_image

            task["comments"] = comments
            task["num_comments"] = len(comments)

            if task.status == "Completed":
                completed_task.append(task)
            else:
                incomplete_task.append(task)

        response_data = {"tasks": incomplete_task, "completed_tasks": completed_task}

        return gen_response(200, "Task list getting Successfully", response_data)
    except Exception as e:
        return exception_handler(e)


@frappe.whitelist()
@ess_validate(methods=["POST"])
def update_task_status(task_id=None, new_status=None):
    try:
        if not task_id:
            return gen_response(500, "task id is required.")
        if not new_status:
            return gen_response(500, "New status is required")
        # assigned_to = frappe.get_value(
        #     "Task",
        #     {"name": task_id},
        #     ["_assign", "status"],
        #     cache=True,
        #     as_dict=True,
        # )

        # if assigned_to.get("_assign") == None:
        #     return gen_response(500, "Task Not assigned for any user")

        # elif frappe.session.user not in assigned_to.get("_assign"):
        #     return gen_response(500, "You are not authorized to update this task")

        # if new_status not in frappe.get_meta(
        #     "Task"
        # ).get_field("status").options.split("\n"):
        #     return gen_response(500, "Task status invalid")

        # if assigned_to.get("status") == frappe.request.json.get("new_status"):
        #     return gen_response(500, "status already up-to-date")

<<<<<<< HEAD
        frappe.db.set_value(
            "Task",
            task_id,
            "status",
            new_status,
        )

=======
        task_doc = frappe.get_doc("Task", frappe.request.json.get("task_id"))
        task_doc.status = frappe.request.json.get("new_status")
        if task_doc.status == "Completed":
            task_doc.completed_by = frappe.session.user
            task_doc.completed_on = today()
        task_doc.save()
>>>>>>> dd94d2bf
        return gen_response(200, "Task status updated successfully")

    except Exception as e:
        return exception_handler(e)


@frappe.whitelist()
@ess_validate(methods=["GET"])
def get_holiday_list(year=None):
    try:
        if not year:
            return gen_response(500, "year is required")
        emp_data = get_employee_by_user(frappe.session.user)

        from erpnext.hr.doctype.employee.employee import get_holiday_list_for_employee

        holiday_list = get_holiday_list_for_employee(
            emp_data.name, raise_exception=False
        )

        if not holiday_list:
            return gen_response(200, "Holiday list get successfully", [])

        holidays = frappe.get_all(
            "Holiday",
            filters={
                "parent": holiday_list,
                "holiday_date": ("between", [f"{year}-01-01", f"{year}-12-31"]),
            },
            fields=["description", "holiday_date"],
            order_by="holiday_date asc",
        )

        if len(holidays) == 0:
            return gen_response(500, f"no holidays found for year {year}")

        holiday_list = []

        for holiday in holidays:
            holiday_date = frappe.utils.data.getdate(holiday.holiday_date)
            holiday_list.append(
                {
                    "year": holiday_date.strftime("%Y"),
                    "date": holiday_date.strftime("%d %b"),
                    "day": holiday_date.strftime("%A"),
                    "description": holiday.description,
                }
            )
        return gen_response(200, "Holiday list get successfully", holiday_list)
    except Exception as e:
        return exception_handler(e)


@frappe.whitelist()
@ess_validate(methods=["GET"])
def get_task_list_dashboard():
    try:
        filters = [
            ["_assign", "like", f"%{frappe.session.user}%"],
            ["status", "!=", "Completed"],
        ]
        tasks = frappe.get_all(
            "Task",
            fields=[
                "name",
                "subject",
                "project",
                "priority",
                "status",
                "description",
                "exp_end_date",
                "_assign as assigned_to",
                "owner as assigned_by",
            ],
            filters=filters,
            limit=4,
        )
        for task in tasks:
            if task["exp_end_date"]:
                task["exp_end_date"] = task["exp_end_date"].strftime("%d-%m-%Y")
            comments = frappe.get_all(
                "Comment",
                filters={
                    "reference_name": ["like", "%{0}%".format(task.get("name"))],
                    "comment_type": "Comment",
                },
                fields=[
                    "content as comment",
                    "comment_by",
                    "reference_name",
                    "creation",
                    "comment_email",
                ],
            )

            project_name = frappe.db.get_value(
                "Project", {"name": task.get("project")}, ["project_name"]
            )
            task["project_name"] = project_name

            assigned_by = frappe.db.get_value(
                "User",
                {"name": task.get("assigned_by")},
                ["full_name as user", "user_image"],
                as_dict=1,
            )
            task["assigned_by"] = assigned_by

            for comment in comments:
                comment["commented"] = pretty_date(comment["creation"])
                comment["creation"] = comment["creation"].strftime("%I:%M %p")
                user_image = frappe.get_value(
                    "User", comment.comment_email, "user_image", cache=True
                )
                comment["user_image"] = user_image

            assigned_to = frappe.get_all(
                "User",
                filters=[["User", "email", "in", json.loads(task.get("assigned_to"))]],
                fields=["full_name as user", "user_image"],
                order_by="creation asc",
            )

            task["assigned_to"] = assigned_to

            task["comments"] = comments
            task["num_comments"] = len(comments)

        return gen_response(200, "Task list get successfully", tasks)
    except Exception as e:
        return exception_handler(e)


@frappe.whitelist()
@ess_validate(methods=["GET"])
def get_attendance_list(year=None, month=None):
    try:
        if not year or not month:
            return gen_response(500, "year and month is required", [])
        emp_data = get_employee_by_user(frappe.session.user)
        present_count = 0
        absent_count = 0
        late_count = 0

        employee_attendance_list = frappe.get_all(
            "Attendance",
            filters={
                "employee": emp_data.get("name"),
                "attendance_date": [
                    "between",
                    [
                        f"{int(year)}-{int(month)}-01",
                        f"{int(year)}-{int(month)}-{calendar.monthrange(int(year), int(month))[1]}",
                    ],
                ],
            },
            fields=[
                "name",
                "DATE_FORMAT(attendance_date, '%d %W') AS attendance_date",
                "status",
                "working_hours",
                "in_time",
                "out_time",
                "late_entry",
            ],
        )

        if not employee_attendance_list:
            return gen_response(500, "no attendance found for this year and month", [])

        for attendance in employee_attendance_list:
            employee_checkin_details = frappe.get_all(
                "Employee Checkin",
                filters={"attendance": attendance.get("name")},
                fields=["log_type", "time_format(time, '%h:%i%p') as time"],
            )

            attendance["employee_checkin_detail"] = employee_checkin_details

            if attendance["status"] == "Present":
                present_count += 1

                if attendance["late_entry"] == 1:
                    late_count += 1

            elif attendance["status"] == "Absent":
                absent_count += 1

            del attendance["name"]
            del attendance["status"]
            del attendance["late_entry"]

        attendance_details = {
            "days_in_month": calendar.monthrange(int(year), int(month))[1],
            "present": present_count,
            "absent": absent_count,
            "late": late_count,
        }
        attendance_data = {
            "attendance_details": attendance_details,
            "attendance_list": employee_attendance_list,
        }
        return gen_response(
            200, "Attendance data getting successfully", attendance_data
        )

    except Exception as e:
        return exception_handler(e)


@frappe.whitelist()
@ess_validate(methods=["POST"])
def add_comment(reference_doctype=None, reference_name=None, content=None):
    try:
        from frappe.desk.form.utils import add_comment

        comment_by = frappe.db.get_value(
            "User", frappe.session.user, "full_name", as_dict=1
        )

        add_comment(
            reference_doctype=reference_doctype,
            reference_name=reference_name,
            content=content,
            comment_email=frappe.session.user,
            comment_by=comment_by.get("full_name"),
        )
        return gen_response(200, "Comment added successfully")

    except Exception as e:
        return exception_handler(e)


@frappe.whitelist()
@ess_validate(methods=["GET"])
def get_comments(reference_doctype=None, reference_name=None):
    """
    reference_doctype: doctype
    reference_name: docname
    """
    try:
        filters = [
            ["Comment", "reference_doctype", "=", f"{reference_doctype}"],
            ["Comment", "reference_name", "=", f"{reference_name}"],
            ["Comment", "comment_type", "=", "Comment"],
        ]
        comments = frappe.get_all(
            "Comment",
            filters=filters,
            fields=[
                "content as comment",
                "comment_by",
                "creation",
                "comment_email",
            ],
        )

        for comment in comments:
            user_image = frappe.get_value(
                "User", comment.comment_email, "user_image", cache=True
            )
            comment["user_image"] = user_image
            comment["commented"] = pretty_date(comment["creation"])
            comment["creation"] = comment["creation"].strftime("%I:%M %p")

        return gen_response(200, "Comments get successfully", comments)

    except Exception as e:
        return exception_handler(e)


@frappe.whitelist()
@ess_validate(methods=["GET"])
def get_profile():
    try:
        emp_data = get_employee_by_user(frappe.session.user)
        employee_details = frappe.get_cached_value(
            "Employee",
            emp_data.get("name"),
            [
                "employee_name",
                "designation",
                "name",
                "date_of_joining",
                "date_of_birth",
                "gender",
                "company_email",
                "personal_email",
                "cell_number",
                "emergency_phone_number",
            ],
            as_dict=True,
        )
        employee_details["date_of_joining"] = employee_details[
            "date_of_joining"
        ].strftime("%d-%m-%Y")
        employee_details["date_of_birth"] = employee_details["date_of_birth"].strftime(
            "%d-%m-%Y"
        )

        employee_details["employee_image"] = frappe.get_cached_value(
            "Employee", emp_data.get("name"), "image"
        )

        return gen_response(200, "Profile get successfully", employee_details)
    except Exception as e:
        return exception_handler(e)


@frappe.whitelist()
@ess_validate(methods=["POST"])
def upload_documents():
    try:
        emp_data = get_employee_by_user(frappe.session.user)

        from frappe.handler import upload_file

        file_doc = upload_file()

        ess_document = frappe.get_doc(
            {
                "doctype": "ESS Documents",
                "employee_no": emp_data.get("name"),
                "title": frappe.form_dict.title,
            }
        ).insert()

        file_doc.attached_to_doctype = "ESS Documents"
        file_doc.attached_to_name = str(ess_document.name)
        file_doc.attached_to_field = "attachement"
        file_doc.save()

        ess_document.attachement = file_doc.file_url
        ess_document.save()

        return gen_response(200, "Document added successfully")
    except Exception as e:
        return exception_handler(e)


def get_file_size(file_path, unit="auto"):
    file_size = os.path.getsize(file_path)

    units = ["B", "Kb", "Mb", "Gb", "Tb"]
    if unit == "auto":
        unit_index = 0
        while file_size > 1000:
            file_size /= 1000
            unit_index += 1
            if unit_index == len(units) - 1:
                break
        unit = units[unit_index]
    else:
        unit_index = units.index(unit)

    return f"{file_size:.2f}{unit}"


@frappe.whitelist()
@ess_validate(methods=["GET"])
def document_list():
    try:
        from frappe.utils.file_manager import get_file_path

        emp_data = get_employee_by_user(frappe.session.user)
        documents = frappe.get_all(
            "ESS Documents",
            filters={
                "employee_no": emp_data.get("name"),
            },
            fields=["name", "attachement"],
        )

        if documents:
            for doc in documents:
                file = frappe.get_value(
                    "File",
                    {
                        "file_url": doc.get("attachement"),
                        "attached_to_doctype": "ESS Documents",
                        "attached_to_name": doc.get("name"),
                    },
                    ["name", "file_name", "file_size"],
                    as_dict=1,
                )
                if file:
                    doc["file_name"] = file.get("file_name")
                    doc["file_size"] = get_file_size(
                        (get_file_path(file.get("file_name"))), unit="auto"
                    )
                    doc["file_id"] = file.get("name")

            return gen_response(200, "Documents get successfully", documents)
        else:
            return gen_response(500, "No documents found for employee", [])
    except Exception as e:
        return exception_handler(e)


def leave_application_list(date=None):
    try:
        emp_data = get_employee_by_user(frappe.session.user)
        validate_employee_data(emp_data)
        leave_application_fields = [
            "name",
            "leave_type",
            "from_date",
            "to_date",
            "total_leave_days",
            "description",
            "status",
            "posting_date",
        ]

        filters = {"employee": emp_data.get("name")}

        if date:
            date = getdate(date)
            filters["from_date"] = ["<=", date]
            filters["to_date"] = [">=", date]

        upcoming_leaves = frappe.get_all(
            "Leave Application",
            filters=filters,
            fields=leave_application_fields,
        )

        leave_applications = {"upcoming": upcoming_leaves}

        return leave_applications
    except Exception as e:
        return exception_handler(e)


def notice_board_list(employee=None, date=None):
    filters = [
        ["Notice Board Employee", "employee", "=", employee],
        ["Notice Board", "apply_for", "=", "Specific Employees"],
        ["Notice Board", "from_date", "<=", getdate(date)],
        ["Notice Board", "to_date", ">=", getdate(date)],
    ]
    notice_board_employee = frappe.get_all(
        "Notice Board",
        filters=filters,
        fields=["notice_title as title", "message as description"],
    )
    common_filters = [
        ["Notice Board", "apply_for", "=", "All Employee"],
        ["Notice Board", "from_date", "<=", getdate(date)],
        ["Notice Board", "to_date", ">=", getdate(date)],
    ]
    notice_board_common = frappe.get_all(
        "Notice Board",
        filters=common_filters,
        fields=["notice_title as title", "message as description"],
    )
    notice_board_employee.extend(notice_board_common)
    return notice_board_employee


def holiday_list(date=None):
    emp_data = get_employee_by_user(frappe.session.user)
    from erpnext.hr.doctype.employee.employee import get_holiday_list_for_employee

    holiday_list = get_holiday_list_for_employee(emp_data.name, raise_exception=False)

    filters = [
        ["Holiday", "holiday_date", "=", getdate(date)],
        ["Holiday", "parent", "=", holiday_list],
    ]

    holidays = frappe.get_all(
        "Holiday", filters=filters, fields=["'holiday' as title", "description"]
    )

    return holidays


@frappe.whitelist()
@ess_validate(methods=["GET"])
def upcoming_activity(date=None):
    try:
        if not date:
            return gen_response(500, "date is required", [])

        leaves = leave_application_list(date=date)

        upcoming_data = {date: []}

        for leave in leaves["upcoming"]:
            upcoming_data[date].append(
                {"title": leave.get("name"), "description": leave.get("leave_type")}
            )

        notice_board = notice_board_list(
            get_employee_by_user(frappe.session.user).get("name"), date=date
        )
        if notice_board:
            upcoming_data[date].extend(notice_board)

        birthday = get_employees_having_an_event_today("birthday", date=date)
        for birthdate in birthday:
            upcoming_data[date].append(
                {
                    "title": f"{birthdate.get('name')}'s Birthday",
                    "description": birthdate.get("name"),
                    "image": birthdate.get("image"),
                }
            )

        work_anniversary = get_employees_having_an_event_today(
            "work_anniversary", date=date
        )
        for anniversary in work_anniversary:
            upcoming_data[date].append(
                {
                    "title": f"{anniversary.get('name')}'s work anniversary",
                    "description": anniversary.get("name"),
                    "image": anniversary.get("image"),
                }
            )
        holidays = holiday_list(date=date)
        if holidays:
            upcoming_data[date].extend(holidays)

        return gen_response(200, "Upcoming activity details", upcoming_data)

    except Exception as e:
        return exception_handler(e)


@frappe.whitelist()
@ess_validate(methods=["POST"])
def employee_device_info(**kwargs):
    try:
        data = kwargs
        existing_token = frappe.db.get_value(
            "Employee Device Info",
            filters={"user": frappe.session.user},
            fieldname="name",
        )
        if frappe.db.exists("Employee Device Info", existing_token):
            token = frappe.get_doc("Employee Device Info", existing_token)
            token.platform = data.get("platform")
            token.os_version = data.get("os_version")
            token.device_name = data.get("device_name")
            token.app_version = data.get("app_version")
            token.token = data.get("token")
            token.save(ignore_permissions=True)
        else:
            token = frappe.get_doc(
                dict(
                    doctype="Employee Device Info",
                    platform=data.get("platform"),
                    os_version=data.get("os_version"),
                    device_name=data.get("device_name"),
                    app_version=data.get("app_version"),
                    token=data.get("token"),
                    user=frappe.session.user,
                )
            ).insert(ignore_permissions=True)

        return gen_response(200, "Device information saved successfully!")
    except Exception as e:
        return exception_handler(e)


@frappe.whitelist()
@ess_validate(methods=["GET"])
def notification_list():
    try:
        single_filters = [
            ["Push Notification", "user", "=", frappe.session.user],
            ["Push Notification", "send_for", "=", "Single User"],
        ]
        notification = frappe.get_all(
            "Push Notification",
            filters=single_filters,
            fields=["title", "message", "creation"],
        )
        multiple_filters = [
            ["Notification User", "user", "=", frappe.session.user],
            ["Push Notification", "send_for", "=", "Multiple User"],
        ]
        multiple_notification = frappe.get_all(
            "Push Notification",
            filters=multiple_filters,
            fields=["title", "message"],
        )
        notification.extend(multiple_notification)
        all_filters = [["Push Notification", "send_for", "=", "All User"]]

        all_notification = frappe.get_all(
            "Push Notification",
            filters=all_filters,
            fields=["title", "message"],
        )

        notification.extend(all_notification)

        for notified in notification:
            notified["creation"] = pretty_date(notified.get("creation"))
            notified["user_image"] = frappe.get_value(
                "User", frappe.session.user, "user_image"
            )
        return gen_response(200, "Notification list get successfully", notification)
    except Exception as e:
        return exception_handler(e)


def send_notification_on_event():
    birthday_events = get_employees_having_an_event_today("birthday", date=today())
    for event in birthday_events:
        create_push_notification(
            title=f"{event.get('name')}'s Birthday",
            message=f"Wish happy birthday to {event['name']}",
            send_for="All User",
            notification_type="event",
        )

    anniversary_events = get_employees_having_an_event_today(
        "work_anniversary", date=today()
    )
    for anniversary in anniversary_events:
        create_push_notification(
            title=f"{anniversary.get('name')}' s Work Anniversary",
            message=f"Wish work anniversary {anniversary['name']}",
            send_for="All User",
            notification_type="event",
        )


def global_holiday_list(date=None):
    global_company = frappe.db.get_single_value("Global Defaults", "default_company")
    employee_holiday_list = frappe.get_all(
        "Employee",
        {"company": global_company, "holiday_list": ("!=", "")},
        ["employee", "holiday_list", "user_id"],
    )
    holidays = []
    for employee in employee_holiday_list:
        filters = [
            ["Holiday", "holiday_date", "=", getdate(date)],
            ["Holiday", "parent", "=", employee.holiday_list],
        ]
        holidays_list = frappe.get_all(
            "Holiday", filters=filters, fields=["'holiday' as title", "description"]
        )
        for holiday in holidays_list:
            holiday["user_id"] = employee.user_id
            holidays.append(holiday)
    return holidays


def on_holiday_event():
    holiday_list = global_holiday_list(date=today())
    for holiday in holiday_list:
        create_push_notification(
            title=f"{holiday.get('title')}",
            message=f"{holiday.get('description')}",
            send_for="Single User",
            user=holiday.get("user_id"),
            notification_type="Holiday",
        )


@frappe.whitelist()
@ess_validate(methods=["GET"])
def get_branch():
    try:
        emp_data = get_employee_by_user(frappe.session.user, fields=["branch"])
        branch = frappe.db.get_value(
            "Branch",
            {"branch": emp_data.get("branch")},
            ["branch", "latitude", "longitude", "radius"],
            as_dict=1,
        )

        return gen_response(200, "Branch", branch)
    except Exception as e:
        return exception_handler(e)


def on_leave_application_update(doc, event):
    user = frappe.get_value("Employee", {"name": doc.employee}, "user_id")
    leave_approver = frappe.get_value(
        "Employee", {"prefered_email": doc.leave_approver}, "employee_name"
    )

    if doc.status == "Approved":
        create_push_notification(
            title=f"{doc.name} is Approved",
            message=f"{leave_approver} accept your leave request",
            send_for="Single User",
            user=user,
            notification_type="leave_application",
        )

    elif doc.status == "Rejected":
        create_push_notification(
            title=f"{doc.name} is Rejected",
            message=f"{leave_approver} reject your leave request",
            send_for="Single User",
            user=user,
            notification_type="leave_application",
        )


def on_expense_submit(doc, event):
    user = frappe.get_value("Employee", {"name": doc.employee}, "user_id")
    expense_approver = frappe.get_value(
        "Employee", {"prefered_email": doc.expense_approver}, "employee_name"
    )
    if doc.approval_status == "Approved":
        create_push_notification(
            title=f"{doc.name} is Approved",
            message=f"{expense_approver} accept your expense claim request",
            send_for="Single User",
            user=user,
            notification_type="expense_claim",
        )

    elif doc.approval_status == "Rejected":
        create_push_notification(
            title=f"{doc.name} is Rejected",
            message=f"{expense_approver} reject your expense claim request",
            send_for="Single User",
            user=user,
            notification_type="expense_claim",
        )


@frappe.whitelist()
def change_password(data):
    try:
        from frappe.utils.password import check_password, update_password

        user = frappe.session.user
        current_password = data.get("current_password")
        new_password = data.get("new_password")
        check_password(user, current_password)
        update_password(user, new_password)
        return gen_response(200, "Password updated")
    except frappe.AuthenticationError:
        return gen_response(500, "Incorrect current password")
    except Exception as e:
        return exception_handler(e)


@frappe.whitelist()
@ess_validate(methods=["GET"])
def get_task_by_id(task_id=None):
    try:
        if not task_id:
            return gen_response(500, "task_id is required", [])
        # filters = [
        #     ["Task", "name", "=", task_id],
        #     ["Task", "_assign", "like", f"%{frappe.session.user}%"],
        # ]
        tasks = frappe.db.get_value(
            "Task",
            {"name": task_id},
            [
                "name",
                "subject",
                "project",
                "priority",
                "status",
                "description",
                "exp_end_date",
                "_assign as assigned_to",
                "owner as assigned_by",
            ],
            as_dict=1,
        )
        if not tasks:
            return gen_response(500, "you have not task with this task id", [])

        assigned_by = frappe.db.get_value(
            "User",
            {"name": tasks.get("assigned_by")},
            ["full_name as user", "user_image"],
            as_dict=1,
        )
        tasks["assigned_by"] = assigned_by

        project_name = frappe.db.get_value(
            "Project", {"name": tasks.get("project")}, ["project_name"]
        )
        tasks["project_name"] = project_name

        assigned_to = frappe.get_all(
            "User",
            filters=[["User", "email", "in", json.loads(tasks.get("assigned_to"))]],
            fields=["full_name as user", "user_image"],
            order_by="creation asc",
        )

        tasks["assigned_to"] = assigned_to

        comments = frappe.get_all(
            "Comment",
            filters={
                "reference_name": ["like", "%{0}%".format(tasks.get("name"))],
                "comment_type": "Comment",
            },
            fields=[
                "content as comment",
                "comment_by",
                "reference_name",
                "creation",
                "comment_email",
            ],
        )

        for comment in comments:
            comment["commented"] = pretty_date(comment["creation"])
            comment["creation"] = comment["creation"].strftime("%I:%M %p")
            user_image = frappe.get_value(
                "User", comment.comment_email, "user_image", cache=True
            )
            comment["user_image"] = user_image

        tasks["comments"] = comments
        tasks["num_comments"] = len(comments)

        return gen_response(200, "Task", tasks)
    except frappe.PermissionError:
        return gen_response(500, "Not permitted read task")
    except Exception as e:
        return exception_handler(e)


@frappe.whitelist()
@ess_validate(methods=["POST"])
def apply_expense():
    try:
        emp_data = get_employee_by_user(
            frappe.session.user, fields=["name", "company", "expense_approver"]
        )

        if not len(emp_data) >= 1:
            return gen_response(500, "Employee does not exists")
        validate_employee_data(emp_data)

        payable_account = get_payable_account(emp_data.get("company"))
        expense_doc = frappe.get_doc(
            dict(
                doctype="Expense Claim",
                employee=emp_data.name,
                expense_approver=emp_data.expense_approver,
                expenses=[
                    {
                        "expense_date": frappe.form_dict.expense_date,
                        "expense_type": frappe.form_dict.expense_type,
                        "description": frappe.form_dict.description,
                        "amount": frappe.form_dict.amount,
                    }
                ],
                posting_date=today(),
                company=emp_data.get("company"),
                payable_account=payable_account,
            )
        ).insert()

        from frappe.handler import upload_file

        if "file" in frappe.request.files:
            file = upload_file()
            file.attached_to_doctype = "Expense Claim"
            file.attached_to_name = expense_doc.name
            file.save(ignore_permissions=True)

        return gen_response(200, "Expense applied Successfully", expense_doc)
    except Exception as e:
        return exception_handler(e)


@frappe.whitelist()
@ess_validate(methods=["POST"])
def update_profile_picture():
    try:
        emp_data = get_employee_by_user(frappe.session.user)
        from frappe.handler import upload_file

        employee_profile_picture = upload_file()
        employee_profile_picture.attached_to_doctype = "Employee"
        employee_profile_picture.attached_to_name = emp_data.get("name")
        employee_profile_picture.attached_to_field = "image"
        employee_profile_picture.save(ignore_permissions=True)

        frappe.db.set_value(
            "Employee", emp_data.get("name"), "image", employee_profile_picture.file_url
        )
        if employee_profile_picture:
            frappe.db.set_value(
                "User",
                frappe.session.user,
                "user_image",
                employee_profile_picture.file_url,
            )
        return gen_response(200, "Employee profile picture updated successfully")
    except Exception as e:
        return exception_handler(e)


@frappe.whitelist()
@ess_validate(methods=["GET"])
def get_transactions(
    from_date=None, to_date=None, party_type=None, party=None, download="false"
):
    try:
        from_date = getdate(from_date)
        to_date = getdate(to_date)
        if not from_date or not to_date:
            frappe.throw(_("Select First from date and to date"))
        global_defaults = get_global_defaults()
        if not party_type:
            party_type = "Employee"
        if not party:
            emp_data = get_employee_by_user(frappe.session.user)
            party = [emp_data.get("name")]
        allowed_party_types = ["Employee", "Customer"]

        if party_type not in allowed_party_types:
            frappe.throw(
                _("Invalid party type. Allowed party types are {0}").format(
                    ", ".join(allowed_party_types)
                )
            )
        filters_report = {
            "company": global_defaults.get("default_company"),
            "from_date": from_date,
            "to_date": to_date,
            "account": [],
            "party_type": party_type,
            "party": party,
            "group_by": "Group by Party",
            "cost_center": [],
            "project": [],
            "include_dimensions": 1,
        }
        if party_type == "Employee" and isinstance(party, list) and len(party) == 1:
            filters_report["party_name"] = frappe.db.get_value(
                party_type, party[0], "employee_name"
            )
        else:
            filters_report["party_name"] = (
                ", ".join(party) if party and len(party) > 0 else ""
            )

        from frappe.desk.query_report import run

        res = run("General Ledger", filters=filters_report, ignore_prepared_report=True)
        data = []
        total = {}
        opening_balance = {}
        if res.get("result"):
            for row in res.get("result"):
                if "gl_entry" in row.keys():
                    data.append(
                        {
                            "posting_date": row.get("posting_date").strftime(
                                "%d-%m-%Y"
                            ),
                            "voucher_type": row.get("voucher_type"),
                            "voucher_no": row.get("voucher_no"),
                            "debit": fmt_money(
                                row.get("debit"),
                                currency=global_defaults.get("default_currency"),
                            ),
                            "credit": fmt_money(
                                row.get("credit"),
                                currency=global_defaults.get("default_currency"),
                            ),
                            "balance": fmt_money(
                                row.get("balance"),
                                currency=global_defaults.get("default_currency"),
                            ),
                            "party_type": row.get("party_type"),
                            "party": row.get("party"),
                        }
                    )

                    if flt(row.get("balance")) >= 0:
                        row["color"] = "red"
                    else:
                        row["color"] = "green"
                if "'Opening'" in row.values():
                    opening_balance = {
                        "account": "Opening",
                        "posting_date": from_date.strftime("%d-%m-%Y"),
                        "credit": fmt_money(
                            row.get("credit"),
                            currency=global_defaults.get("default_currency"),
                        ),
                        "debit": fmt_money(
                            row.get("debit"),
                            currency=global_defaults.get("default_currency"),
                        ),
                        "balance": fmt_money(
                            row.get("balance"),
                            currency=global_defaults.get("default_currency"),
                        ),
                    }
                if "'Total'" in row.values():
                    total = {
                        "account": "Total",
                        "posting_date": to_date.strftime("%d-%m-%Y"),
                        "credit": fmt_money(
                            row.get("credit"),
                            currency=global_defaults.get("default_currency"),
                        ),
                        "debit": fmt_money(
                            row.get("debit"),
                            currency=global_defaults.get("default_currency"),
                        ),
                        "balance": fmt_money(
                            row.get("balance"),
                            currency=global_defaults.get("default_currency"),
                        ),
                    }
            data.insert(0, opening_balance)
            data.append(total)

            from frappe.utils.print_format import report_to_pdf

            if download == "true":
                html = frappe.render_template(
                    "employee_self_service/templates/employee_statement.html",
                    {
                        "data": data,
                        "filters": filters_report,
                        "user": frappe.db.get_value(
                            "User", frappe.session.user, "full_name"
                        ),
                    },
                    is_path=True,
                )
                return report_to_pdf(html)
        return gen_response(200, "Ledger Get Successfully", data)
    except frappe.PermissionError:
        return gen_response(500, "Not permitted general ledger report")
    except Exception as e:
        return exception_handler(e)


@frappe.whitelist()
@ess_validate(methods=["GET"])
def get_customer_list():
    try:
        customer = frappe.get_list("Customer", ["name", "customer_name"])
        return gen_response(200, "Customr list Getting Successfully", customer)
    except frappe.PermissionError:
        return gen_response(500, "Not permitted read customer")
    except Exception as e:
        return exception_handler(e)


@frappe.whitelist()
@ess_validate(methods=["GET"])
def get_employee_list():
    try:
        employee = frappe.get_list("Employee", ["name", "employee_name"])
        return gen_response(200, "Employee list Getting Successfully", employee)
    except frappe.PermissionError:
        return gen_response(500, "Not permitted read employee")
    except Exception as e:
        return exception_handler(e)


def send_notification_for_task_assign(doc, event):
    from frappe.utils.data import strip_html

    if doc.status == "Open" and doc.reference_type == "Task":
        task_doc = frappe.get_doc(doc.reference_type, doc.reference_name)
        # filters = [["Task", "name", "=", f"{doc.reference_name}"]]
        # task = frappe.db.get_value(
        #     "Task", filters, ["subject", "description"], as_dict=1
        # )
        create_push_notification(
            title=f"New Task Assigned - {task_doc.get('subject')}",
            message=strip_html(str(task_doc.get("description")))
            if task_doc.get("description")
            else "",
            send_for="Single User",
            user=doc.owner,
            notification_type="task_assignment",
        )


@frappe.whitelist()
@ess_validate(methods=["DELETE"])
def delete_documents(file_id=None, attached_to_name=None):
    try:
        from frappe.utils.file_manager import remove_file

        attached_to_doctype = "ESS Documents"
        remove_file(
            fid=file_id,
            attached_to_doctype=attached_to_doctype,
            attached_to_name=attached_to_name,
        )
        frappe.delete_doc(attached_to_doctype, attached_to_name, force=1)
        return gen_response(200, "you have successfully deleted ESS Document")
    except frappe.PermissionError:
        return gen_response(500, "Not permitted delete file")
    except Exception as e:
        return exception_handler(e)


@frappe.whitelist()
@ess_validate(methods=["POST"])
def create_task(**kwargs):
    try:
        from frappe.desk.form import assign_to

        data = json.loads(frappe.request.get_data())
        task_assign_to = data.get("assign_to")
        del data["assign_to"]
        frappe.log_error(title="data", message=data)
        task_doc = frappe.new_doc("Task")
        task_doc.update(data)
        task_doc = task_doc.insert()
        frappe.log_error(title="assign", message=assign_to)
        if task_assign_to:
            assign_to.add(
                {
                    "assign_to": task_assign_to,
                    "doctype": task_doc.doctype,
                    "name": task_doc.name,
                }
            )
        return gen_response(200, "Task has been created successfully")
    except frappe.PermissionError:
        return gen_response(500, "Not permitted for create task")
    except Exception as e:
        return exception_handler(e)


@frappe.whitelist()
@ess_validate(methods=["POST"])
def create_quick_task(**kwargs):
    try:
        from frappe.desk.form import assign_to

        data = kwargs
        task_doc = frappe.get_doc(dict(doctype="Task"))
        task_doc.update(data)
        task_doc.exp_end_date = today()
        task_doc.insert()
        assign_to.add(
            {
                "assign_to": [frappe.session.user],
                "doctype": task_doc.doctype,
                "name": task_doc.name,
            }
        )
        return gen_response(200, "Task has been created successfully")
    except frappe.PermissionError:
        return gen_response(500, "Not permitted for create task")
    except Exception as e:
        return exception_handler(e)


@frappe.whitelist()
@ess_validate(methods=["POST"])
def update_task(**kwargs):
    try:
        from frappe.desk.form import assign_to

        data = kwargs
        task_doc = frappe.get_doc("Task", data.get("name"))
        task_doc.update(data)
        task_doc.save()
        if data.get("assign_to"):
            assign_to.add(
                {
                    "assign_to": data.get("assign_to"),
                    "doctype": task_doc.doctype,
                    "name": task_doc.name,
                }
            )
        return gen_response(200, "Task has been updated successfully")
    except frappe.PermissionError:
        return gen_response(500, "Not permitted for update task")
    except Exception as e:
        return exception_handler(e)


@frappe.whitelist()
@ess_validate(methods=["GET"])
def get_quick_task_list():
    try:
        tasks = frappe.get_all(
            "Task",
            fields=["name", "subject", "exp_end_date", "status"],
            filters={
                "_assign": ["like", f"%{frappe.session.user}%"],
                "exp_end_date": ["=", today()],
            },
        )
        return gen_response(200, "Task list getting Successfully", tasks)
    except Exception as e:
        return exception_handler(e)


@frappe.whitelist()
@ess_validate(methods=["GET"])
def get_project_list():
    try:
        project_list = frappe.get_list("Project", ["name", "project_name"])
        return gen_response(200, "Project List getting Successfully", project_list)
    except frappe.PermissionError:
        return gen_response(500, "Not permitted read project")
    except Exception as e:
        return exception_handler(e)


@frappe.whitelist()
@ess_validate(methods=["GET"])
def get_user_list():
    try:
        user_list = frappe.get_list("User", ["name", "full_name", "user_image"])
        return gen_response(200, "User List getting Successfully", user_list)
    except frappe.PermissionError:
        return gen_response(500, "Not permitted read user")
    except Exception as e:
        return exception_handler(e)


@frappe.whitelist()
@ess_validate(methods=["GET"])
def get_task_status_list():
    try:
        task_status = frappe.get_meta("Task").get_field("status").options or ""
        if task_status:
            task_status = task_status.split("\n")
        return gen_response(200, "Status get successfully", task_status)
    except Exception as e:
        return exception_handler(e)<|MERGE_RESOLUTION|>--- conflicted
+++ resolved
@@ -829,50 +829,40 @@
 
 @frappe.whitelist()
 @ess_validate(methods=["POST"])
-def update_task_status(task_id=None, new_status=None):
-    try:
-        if not task_id:
-            return gen_response(500, "task id is required.")
-        if not new_status:
-            return gen_response(500, "New status is required")
-        # assigned_to = frappe.get_value(
-        #     "Task",
-        #     {"name": task_id},
-        #     ["_assign", "status"],
-        #     cache=True,
-        #     as_dict=True,
-        # )
-
-        # if assigned_to.get("_assign") == None:
-        #     return gen_response(500, "Task Not assigned for any user")
-
-        # elif frappe.session.user not in assigned_to.get("_assign"):
-        #     return gen_response(500, "You are not authorized to update this task")
-
-        # if new_status not in frappe.get_meta(
-        #     "Task"
-        # ).get_field("status").options.split("\n"):
-        #     return gen_response(500, "Task status invalid")
-
-        # if assigned_to.get("status") == frappe.request.json.get("new_status"):
-        #     return gen_response(500, "status already up-to-date")
-
-<<<<<<< HEAD
-        frappe.db.set_value(
+def update_task_status():
+    try:
+        if not frappe.request.json.get("task_id") or not frappe.request.json.get(
+            "new_status"
+        ):
+            return gen_response(500, "task id and new status is required")
+        assigned_to = frappe.get_value(
             "Task",
-            task_id,
-            "status",
-            new_status,
-        )
-
-=======
+            {"name": frappe.request.json.get("task_id")},
+            ["_assign", "status"],
+            cache=True,
+            as_dict=True,
+        )
+
+        if assigned_to.get("_assign") == None:
+            return gen_response(500, "Task Not assigned for any user")
+
+        elif frappe.session.user not in assigned_to.get("_assign"):
+            return gen_response(500, "You are not authorized to update this task")
+
+        elif frappe.request.json.get("new_status") not in frappe.get_meta(
+            "Task"
+        ).get_field("status").options.split("\n"):
+            return gen_response(500, "Task status invalid")
+
+        elif assigned_to.get("status") == frappe.request.json.get("new_status"):
+            return gen_response(500, "status already up-to-date")
+
         task_doc = frappe.get_doc("Task", frappe.request.json.get("task_id"))
         task_doc.status = frappe.request.json.get("new_status")
         if task_doc.status == "Completed":
             task_doc.completed_by = frappe.session.user
             task_doc.completed_on = today()
         task_doc.save()
->>>>>>> dd94d2bf
         return gen_response(200, "Task status updated successfully")
 
     except Exception as e:
