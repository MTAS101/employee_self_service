import frappe

CUSTOM_FIELDS = {
    "Branch": [
        {
            "fieldname": "latitude",
            "label": "latitude",
            "fieldtype": "Data",
            "insert_after": "branch",
            "translatable": 1,
        },
        {
            "fieldname": "longitude",
            "label": "longitude",
            "fieldtype": "Data",
            "insert_after": "latitude",
            "translatable": 1,
        },
        {
            "fieldname": "radius",
            "label": "radius",
            "fieldtype": "Data",
            "insert_after": "longitude",
            "translatable": 1,
        },
    ],
    "Employee Checkin": [
        {
            "fieldname": "location",
            "label": "Location",
            "fieldtype": "Small Text",
            "insert_after": "shift_actual_end",
            "translatable": 1,
            "read_only": 1,
        },
        {
            "fieldname": "odometer_reading",
            "label": "Odometer reading",
            "fieldtype": "Data",
<<<<<<< HEAD
            "insert_after": "location",
            "translatable": 1,
            "read_only": 1,
        },
=======
            "insert_after": "log_type",
            "translatable": 1,
            "read_only": 1,
        },
        {
            "fieldname": "attendance_image",
            "label": "Attendance Image",
            "fieldtype": "Attach",
            "insert_after": "location",
        },
>>>>>>> d0193a04
    ],
}


def delete_custom_fields(custom_fields):
    for doctypes, fields in custom_fields.items():
        if isinstance(fields, dict):
            # only one field
            fields = [fields]

        if isinstance(doctypes, str):
            # only one doctype
            doctypes = (doctypes,)

        for doctype in doctypes:
            frappe.db.delete(
                "Custom Field",
                {
                    "fieldname": ("in", [field["fieldname"] for field in fields]),
                    "dt": doctype,
                },
            )

            frappe.clear_cache(doctype=doctype)<|MERGE_RESOLUTION|>--- conflicted
+++ resolved
@@ -37,12 +37,6 @@
             "fieldname": "odometer_reading",
             "label": "Odometer reading",
             "fieldtype": "Data",
-<<<<<<< HEAD
-            "insert_after": "location",
-            "translatable": 1,
-            "read_only": 1,
-        },
-=======
             "insert_after": "log_type",
             "translatable": 1,
             "read_only": 1,
@@ -53,7 +47,6 @@
             "fieldtype": "Attach",
             "insert_after": "location",
         },
->>>>>>> d0193a04
     ],
 }
 
