--- conflicted
+++ resolved
@@ -806,10 +806,6 @@
                 ["full_name as user", "user_image"],
                 as_dict=1,
             )
-<<<<<<< HEAD
-=======
-
->>>>>>> c910674e
             if task.get("assigned_to"):
                 task["assigned_to"] = frappe.get_all(
                     "User",
